--- conflicted
+++ resolved
@@ -1181,11 +1181,7 @@
         """
         return self._actor.check_health()
 
-<<<<<<< HEAD
-    def get_routing_stats(self) -> Optional[Dict[str, Any]]:
-=======
     def pull_routing_stats(self) -> Optional[Dict[str, Any]]:
->>>>>>> f53a0c9e
         """Get the latest response from the routing stats on the replica.
 
         Returns None if the replica is still calculating the stats.
@@ -2239,11 +2235,7 @@
                         "application": self.app_name,
                     },
                 )
-<<<<<<< HEAD
-                routing_stats = replica.get_routing_stats()
-=======
                 routing_stats = replica.pull_routing_stats()
->>>>>>> f53a0c9e
                 replica.record_routing_stats(routing_stats)
             else:
                 logger.warning(
