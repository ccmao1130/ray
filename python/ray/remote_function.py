--- conflicted
+++ resolved
@@ -15,15 +15,11 @@
 from ray._private.ray_option_utils import _warn_if_using_deprecated_placement_group
 from ray._private.serialization import pickle_dumps
 from ray._private.utils import get_runtime_env_info, parse_runtime_env
-<<<<<<< HEAD
-from ray._raylet import PythonFunctionDescriptor, StreamingObjectRefGenerator
-=======
 from ray._raylet import (
     STREAMING_GENERATOR_RETURN,
     PythonFunctionDescriptor,
     StreamingObjectRefGenerator,
 )
->>>>>>> 44ef068b
 from ray.util.annotations import DeveloperAPI, PublicAPI
 from ray.util.placement_group import _configure_placement_group_based_on_context
 from ray.util.scheduling_strategies import PlacementGroupSchedulingStrategy
@@ -409,11 +405,7 @@
             # Reset worker's debug context from the last "remote" command
             # (which applies only to this .remote call).
             worker.debugger_breakpoint = b""
-<<<<<<< HEAD
-            if num_returns == -2:
-=======
             if num_returns == STREAMING_GENERATOR_RETURN:
->>>>>>> 44ef068b
                 # Streaming generator will return a single ref
                 # that is for the generator task.
                 assert len(object_refs) == 1
