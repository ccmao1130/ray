# Global release test configuration file.
# All your release test configuration should go here. Adding release tests here
# will automatically enable them in the Buildkite release testing schedules
# (unless they have frequency: manual).
# Here is an example configuration for reference:
#- name: example_test
#  # Tests with the same group will be grouped in the Buildkite UI
#  group: Example group
#  # Provide the working directory which will be uploaded to the cluster
#  working_dir: example_dir
#
#  # How often to run the tests.
#  # One of [manual, any, multi, nightly, nightly-3x, weekly].
#  # Descriptions of each frequency (that's not immediately obvious):
#  # - manual: Not run on a schedule, but can be manually run through the buildkite UI.
#  # - nightly-3x: Run 3 times a week (Monday, Wednesday, Friday).
#  frequency: weekly
#  # Owning team. This field will be persisted to the database
#  team: ml
#
#  # Python version. This optional field determines which Python version to run tests
#  # on. This must be a string!
#  python: "3.7"
#
#  # Cluster information
#  cluster:
#    # Location of cluster compute, relative to working_dir
#    cluster_compute: cluster_compute.yaml
#    # Autosuspend parameter passed to the cluster.
#    # The cluster will automatically terminate if inactive for this
#    # many minutes. Defaults to 10 if not set.
#    autosuspend_mins: 10
#    # Optional cloud_id to use instead of the default cloud
#    cloud_id: cld_12345678
#    # Alternatively, you can specify a cloud name
#    cloud_name: anyscale_default_cloud
#
#  # Run configuration for the test
#  run:
#    # If you want to wait for nodes to be ready, you can specify this here:
#    wait_for_nodes:
#      # Number of nodes
#      num_nodes: 16
#      # Timeout for waiting for nodes. If nodes are not up by then, the
#      # test will fail.
#      timeout: 600
#
#    # Optional prepare script to be run on the cluster before the test script
#    prepare: python prepare.py
#    # The prepare command can have a separate timeout
#    prepare_timeout: 300
#
#    # Main script to run as the test script
#    script: python workloads/train_small.py
#    # Timeout in seconds. After this time the test is considered as failed.
#    timeout: 600
#
#  # You can specify smoke test definitions here. If a smoke test is triggered,
#  # it will deep update the main test configuration with the values provided
#  # here. Smoke tests will automatically run with IS_SMOKE_TEST=1 as en
#  # environment variable and receive the --smoke-test flag as a parameter in the
#  # run script.
#  smoke_test:
#    # Smoke tests can have different frequencies. A smoke test is only triggered
#    # when the regular test is not matched.
#    frequency: nightly
#    # Here we adjust the run timeout down and run on less nodes. The test script
#    # remains the same.
#    run:
#      timeout: 300
#      wait_for_nodes:
#        num_nodes: 4
#        timeout: 600
#
#  # After the test finished, this handler (in alerts/) will process the results.
#  # It can then let the test fail, e.g. if a metric regression is observed.
#  alert: default

#######################
# Cluster scaling tests
#######################
- name: cluster_tune_scale_up_down
  group: Cluster tests
  working_dir: cluster_tests

  frequency: nightly
  team: ml

  cluster:
    byod: {}
    cluster_compute: cpt_autoscaling_1-3_aws.yaml

  run:
    timeout: 3600
    script: python workloads/tune_scale_up_down.py
    wait_for_nodes:
      num_nodes: 0

  variations:
    - __suffix__: aws
    - __suffix__: gce
      env: gce
      frequency: manual
      cluster:
        cluster_compute: cpt_autoscaling_1-3_gce.yaml

  alert: default


#########################
# AIR release tests
#########################
- name: tune_with_frequent_pausing
  group: AIR tests
  working_dir: air_tests

  frequency: nightly-3x
  team: ml

  cluster:
    byod:
      runtime_env:
        - RAY_memory_usage_threshold=0.5
        - automatic_object_spilling_enabled=0
    cluster_compute: frequent_pausing/compute_config_aws.yaml

  run:
    timeout: 600  # 10min
    long_running: true
    script: python frequent_pausing/script.py

  variations:
    - __suffix__: aws
    - __suffix__: gce
      env: gce
      frequency: manual
      cluster:
        cluster_compute: frequent_pausing/compute_config_gce.yaml

  alert: default


- name: long_running_horovod_tune_test
  group: AIR tests
  working_dir: air_tests

  frequency: weekly
  team: ml

  cluster:
    byod:
      type: gpu
      post_build_script: byod_horovod_master_test.sh
    cluster_compute: horovod/compute_tpl_aws.yaml

  variations:
    - __suffix__: aws
    - __suffix__: gce
      env: gce
      frequency: manual
      cluster:
        cluster_compute: horovod/compute_tpl_gce.yaml

  run:
    timeout: 36000
    script: python horovod/workloads/horovod_tune_test.py
    long_running: true
    wait_for_nodes:
      num_nodes: 2

  smoke_test:
    frequency: manual

    run:
      timeout: 3600

  alert: default


# Ray AIR distributed Torch benchmarks
- name: air_benchmark_torch_mnist_cpu_4x1
  group: AIR tests
  working_dir: air_tests/air_benchmarks

  frequency: nightly
  team: ml

  cluster:
    byod:
      type: gpu
    cluster_compute: compute_cpu_4_aws.yaml

  run:
    timeout: 3600
    script: python workloads/torch_benchmark.py run --num-runs 3 --num-epochs 20 --num-workers 4 --cpus-per-worker 8

    wait_for_nodes:
      num_nodes: 4

  variations:
    - __suffix__: aws
    - __suffix__: gce
      env: gce
      frequency: manual
      cluster:
        cluster_compute: compute_cpu_4_gce.yaml

  alert: default

- name: air_benchmark_torch_mnist_gpu_4x4
  group: AIR tests
  working_dir: air_tests/air_benchmarks

  frequency: weekly
  team: ml

  cluster:
    byod:
      type: gpu
    cluster_compute: compute_gpu_4x4_aws.yaml

  run:
    timeout: 4800
    script: python workloads/torch_benchmark.py run --num-runs 3 --num-epochs 120 --num-workers 16 --cpus-per-worker 4 --batch-size 1024 --use-gpu

    wait_for_nodes:
      num_nodes: 4

  smoke_test:
    frequency: nightly

    cluster:
      cluster_compute: compute_gpu_2x2_aws.yaml

    run:
      timeout: 3600
      script: python workloads/torch_benchmark.py run --num-runs 3 --num-epochs 60 --num-workers 4 --cpus-per-worker 4 --batch-size 512 --use-gpu

      wait_for_nodes:
        num_nodes: 2

  variations:
    - __suffix__: aws
    - __suffix__: gce
      env: gce
      frequency: manual
      cluster:
        cluster_compute: compute_gpu_4x4_gce.yaml
      smoke_test:
        frequency: manual

  alert: default


- name: air_benchmark_torch_mnist_cpu_1x4
  group: AIR tests
  working_dir: air_tests/air_benchmarks

  frequency: nightly
  team: ml

  cluster:
    byod:
      type: gpu
    cluster_compute: compute_cpu_1_aws.yaml

  run:
    timeout: 3600
    script: python workloads/torch_benchmark.py run --num-runs 3 --num-epochs 20 --num-workers 4 --cpus-per-worker 2

  variations:
    - __suffix__: aws
    - __suffix__: gce
      env: gce
      frequency: manual
      cluster:
        cluster_compute: compute_cpu_1_gce.yaml

  alert: default


- name: air_benchmark_torch_mnist_cpu_4x4
  group: AIR tests
  working_dir: air_tests/air_benchmarks

  frequency: nightly
  team: ml

  cluster:
    byod:
      type: gpu
    cluster_compute: compute_cpu_4_aws.yaml

  run:
    timeout: 5400
    script: python workloads/torch_benchmark.py run --num-runs 3 --num-epochs 20 --num-workers 16 --cpus-per-worker 2

    wait_for_nodes:
      num_nodes: 4

  variations:
    - __suffix__: aws
    - __suffix__: gce
      env: gce
      frequency: manual
      cluster:
        cluster_compute: compute_cpu_4_gce.yaml

  alert: default

- name: air_benchmark_tune_torch_mnist
  group: AIR tests
  working_dir: air_tests/air_benchmarks

  frequency: nightly
  team: ml

  cluster:
    byod:
      type: gpu
    cluster_compute: compute_cpu_8_aws.yaml

  run:
    timeout: 3600
    script: python workloads/tune_torch_benchmark.py --num-runs 3 --num-trials 8 --num-workers 4

    wait_for_nodes:
      num_nodes: 8

  variations:
    - __suffix__: aws
    - __suffix__: gce
      env: gce
      frequency: manual
      cluster:
        cluster_compute: compute_cpu_8_gce.yaml

  alert: default

- name: air_benchmark_tune_torch_mnist_gpu
  group: AIR tests
  working_dir: air_tests/air_benchmarks

  frequency: nightly
  team: ml

  cluster:
    byod:
      type: gpu
    cluster_compute: compute_gpu_4x4_aws.yaml

  run:
    timeout: 3600
    script: python workloads/tune_torch_benchmark.py --num-runs 2 --num-trials 4 --num-workers 4 --use-gpu

    wait_for_nodes:
      num_nodes: 4

  variations:
    - __suffix__: aws
    - __suffix__: gce
      env: gce
      frequency: manual
      cluster:
        cluster_compute: compute_gpu_4x4_gce.yaml

  alert: default

# Ray AIR distributed Tensorflow benchmarks
- name: air_benchmark_tensorflow_mnist_cpu_4x1
  group: AIR tests
  working_dir: air_tests/air_benchmarks

  frequency: nightly
  team: ml

  cluster:
    byod:
      type: gpu
    cluster_compute: compute_cpu_4_aws.yaml

  run:
    timeout: 5400
    script: python workloads/tensorflow_benchmark.py run --num-runs 3 --num-epochs 20 --num-workers 4 --cpus-per-worker 8

    wait_for_nodes:
      num_nodes: 4

  variations:
    - __suffix__: aws
    - __suffix__: gce
      env: gce
      frequency: manual
      cluster:
        cluster_compute: compute_cpu_4_gce.yaml

  alert: default


- name: air_benchmark_tensorflow_mnist_cpu_1x4
  group: AIR tests
  working_dir: air_tests/air_benchmarks

  frequency: nightly
  team: ml

  cluster:
    byod:
      type: gpu
    cluster_compute: compute_cpu_1_aws.yaml

  run:
    timeout: 5400
    script: python workloads/tensorflow_benchmark.py run --num-runs 3 --num-epochs 20 --num-workers 4 --cpus-per-worker 2

  variations:
    - __suffix__: aws
    - __suffix__: gce
      env: gce
      frequency: manual
      cluster:
        cluster_compute: compute_cpu_1_gce.yaml

  alert: default


- name: air_benchmark_tensorflow_mnist_cpu_4x4
  group: AIR tests
  working_dir: air_tests/air_benchmarks

  frequency: nightly
  team: ml

  stable: false

  cluster:
    byod:
      type: gpu
    cluster_compute: compute_cpu_4_aws.yaml

  run:
    timeout: 5400
    script: python workloads/tensorflow_benchmark.py run --num-runs 3 --num-epochs 20 --num-workers 16 --cpus-per-worker 2

    wait_for_nodes:
      num_nodes: 4

  variations:
    - __suffix__: aws
    - __suffix__: gce
      env: gce
      frequency: manual
      cluster:
        cluster_compute: compute_cpu_4_gce.yaml

  alert: default


- name: air_benchmark_tensorflow_mnist_gpu_4x4
  group: AIR tests
  working_dir: air_tests/air_benchmarks

  frequency: weekly
  team: ml

  stable: false

  cluster:
    byod:
      type: gpu
    cluster_compute: compute_gpu_4x4_aws.yaml

  run:
    timeout: 5400
    script: python workloads/tensorflow_benchmark.py run --num-runs 3 --num-epochs 200 --num-workers 16 --cpus-per-worker 4 --batch-size 1024 --use-gpu

    wait_for_nodes:
      num_nodes: 4

  smoke_test:
    frequency: nightly

    cluster:
      cluster_compute: compute_gpu_2x2_aws.yaml

    run:
      script: python workloads/tensorflow_benchmark.py run --num-runs 3 --num-epochs 60 --num-workers 4 --cpus-per-worker 4 --batch-size 512 --use-gpu

      wait_for_nodes:
        num_nodes: 2

  variations:
    - __suffix__: aws
    - __suffix__: gce
      env: gce
      frequency: manual
      cluster:
        cluster_compute: compute_gpu_4x4_gce.yaml
      smoke_test:
        frequency: manual

  alert: default

- name: air_benchmark_pytorch_training_e2e_gpu_1x1_20gb
  group: AIR tests
  working_dir: air_tests/air_benchmarks

  frequency: nightly
  team: ml

  cluster:
    byod:
      type: gpu
    cluster_compute: compute_gpu_1_aws.yaml

  run:
    timeout: 3600
    script: python workloads/pytorch_training_e2e.py --data-size-gb 20

  alert: default

  variations:
    - __suffix__: aws
    - __suffix__: gce
      env: gce
      frequency: manual
      cluster:
        cluster_compute: compute_gpu_1_gce.yaml


- name: air_benchmark_pytorch_training_e2e_gpu_4x4_100gb
  group: AIR tests
  working_dir: air_tests/air_benchmarks

  frequency: nightly
  team: ml

  stable: false

  cluster:
    byod:
      type: gpu
    cluster_compute: compute_gpu_4x4_aws.yaml

  run:
    timeout: 10800
    script: python workloads/pytorch_training_e2e.py --data-size-gb=100 --num-workers=16

    wait_for_nodes:
      num_nodes: 4

  alert: default

  variations:
    - __suffix__: aws
    - __suffix__: gce
      env: gce
      frequency: manual
      cluster:
        cluster_compute: compute_gpu_4x4_gce.yaml

# Test tiny, and medium input files to check that performance stays about
# constant.
- name: ray-data-resnet50-ingest-file-size-benchmark
  group: AIR tests
  working_dir: air_tests/air_benchmarks/mlperf-train

  frequency: nightly

  team: data
  cluster:
    byod:
      type: gpu
      runtime_env:
        - RAY_task_oom_retries=50
        - RAY_min_memory_free_bytes=1000000000
    cluster_compute: compute_cpu_16.yaml

  run:
    timeout: 3600
    script: bash file_size_benchmark.sh

  variations:
    - __suffix__: aws
    - __suffix__: gce
      env: gce
      frequency: manual
      cluster:
        cluster_compute: compute_gce_cpu_16.yaml

# Test huge files to check that we do not OOM.
- name: ray-data-resnet50-ingest-out-of-memory-benchmark
  group: AIR tests
  working_dir: air_tests/air_benchmarks/mlperf-train

  stable: false

  frequency: nightly

  team: data
  cluster:
    byod:
      type: gpu
      runtime_env:
        - RAY_task_oom_retries=50
        - RAY_min_memory_free_bytes=1000000000
    cluster_compute: compute_cpu_16.yaml

  run:
    timeout: 3600
    script: bash oom_benchmark.sh

  variations:
    - __suffix__: aws
    - __suffix__: gce
      env: gce
      frequency: manual
      cluster:
        cluster_compute: compute_gce_cpu_16.yaml

#######################
# AIR examples
#######################


# Test additional CPU nodes for preprocessing.
- name: air_example_dreambooth_finetuning
  group: AIR examples
  working_dir: air_examples/dreambooth

  stable: false

  frequency: weekly
  team: ml

  cluster:
    byod:
      type: gpu
    cluster_compute: dreambooth_compute_aws.yaml

  run:
    timeout: 1800
    script: pip install -Ur dreambooth/requirements.txt && bash dreambooth_run.sh
    artifact_path: /tmp/artifacts/example_out.jpg

  # variations: A10G not available on GCE, yet.

- name: air_example_dreambooth_finetuning_lora
  group: AIR examples
  working_dir: air_examples/dreambooth

  stable: false

  frequency: weekly
  team: ml

  cluster:
    byod:
      type: gpu
    cluster_compute: dreambooth_compute_aws.yaml

  run:
    timeout: 1800
    script: pip install -Ur dreambooth/requirements.txt && bash dreambooth_run.sh --lora
    artifact_path: /tmp/artifacts/example_out.jpg

- name: air_example_gptj_deepspeed_fine_tuning
  group: AIR examples
  working_dir: air_examples/gptj_deepspeed_finetuning
  frequency: weekly
  team: ml
  cluster:
    byod:
      type: gpu
      post_build_script: byod_gptj_test.sh
    cluster_compute: gptj_deepspeed_compute_aws.yaml

  run:
    timeout: 4500
    script: python test_myst_doc.py --path gptj_deepspeed_fine_tuning.ipynb

- name: air_example_dolly_v2_lightning_fsdp_finetuning
  group: AIR examples
  working_dir: air_examples/dolly_v2_lightning_fsdp_finetuning
  frequency: weekly
  team: ml
  cluster:
    byod:
      type: gpu
      post_build_script: byod_dolly_test.sh
    cluster_compute: dolly_v2_fsdp_compute_aws.yaml

  run:
    timeout: 4700
    script: python test_myst_doc.py --path lightning-llm-finetuning-7b.ipynb

  # variations: TODO(jungong): add GCP variation.

- name: air_example_vicuna_13b_lightning_deepspeed_finetuning
  group: AIR examples
  working_dir: air_examples/vicuna_13b_lightning_deepspeed_finetuning
  frequency: weekly
  team: ml
  cluster:
    byod:
      type: gpu
      post_build_script: byod_vicuna_test.sh
    cluster_compute: vicuna_13b_deepspeed_compute_aws.yaml

  run:
    timeout: 4700
    script: python test_myst_doc.py --path vicuna_13b_lightning_deepspeed_finetune.ipynb

#######################
# ML user tests
#######################
- name: ml_user_horovod_user_test_latest
  group: ML user tests
  working_dir: ml_user_tests

  frequency: nightly-3x
  team: ml

  cluster:
    byod:
      type: gpu
      post_build_script: byod_horovod_test.sh
    cluster_compute: horovod/compute_tpl_aws.yaml

  run:
    timeout: 1200
    script: python horovod/horovod_user_test.py
    wait_for_nodes:
      num_nodes: 4

  variations:
    - __suffix__: aws
    - __suffix__: gce
      env: gce
      frequency: manual
      cluster:
        cluster_compute: horovod/compute_tpl_gce.yaml

  alert: default

- name: ml_user_horovod_user_test_master
  group: ML user tests
  working_dir: ml_user_tests

  frequency: nightly-3x
  team: ml

  cluster:
    byod:
      type: gpu
      post_build_script: byod_horovod_master_test.sh
    cluster_compute: horovod/compute_tpl_aws.yaml

  run:
    timeout: 1200
    script: python horovod/horovod_user_test.py
    wait_for_nodes:
      num_nodes: 4

  variations:
    - __suffix__: aws
    - __suffix__: gce
      env: gce
      frequency: manual
      cluster:
        cluster_compute: horovod/compute_tpl_gce.yaml

  alert: default

- name: ml_user_train_tensorflow_mnist_test
  group: ML user tests
  working_dir: ml_user_tests

  frequency: nightly-3x
  team: ml

  cluster:
    byod:
      runtime_env:
        - TRAIN_PLACEMENT_GROUP_TIMEOUT_S=2000
      type: cu123
    cluster_compute: train/compute_tpl_aws.yaml

  run:
    timeout: 36000
    script: RAY_TRAIN_V2_ENABLED=1 python train/train_tensorflow_mnist_test.py
    wait_for_nodes:
      num_nodes: 3

  variations:
    - __suffix__: aws
    - __suffix__: gce
      env: gce
      frequency: manual
      cluster:
        cluster_compute: train/compute_tpl_gce.yaml

  alert: default

- name: ml_user_train_torch_linear_test
  group: ML user tests
  working_dir: ml_user_tests

  frequency: nightly-3x
  team: ml

  cluster:
    byod:
      runtime_env:
        - TRAIN_PLACEMENT_GROUP_TIMEOUT_S=2000
      type: gpu
    cluster_compute: train/compute_tpl_aws.yaml

  run:
    timeout: 36000
    script: python train/train_torch_linear_test.py
    wait_for_nodes:
      num_nodes: 3

  variations:
    - __suffix__: aws
    - __suffix__: gce
      env: gce
      frequency: manual
      cluster:
        cluster_compute: train/compute_tpl_gce.yaml

  alert: default

- name: ml_user_tune_rllib_connect_test
  group: ML user tests
  working_dir: ml_user_tests

  frequency: nightly-3x
  team: ml

  cluster:
    byod:
      type: gpu
      post_build_script: byod_rllib_test.sh
      runtime_env:
        - RLLIB_TEST_NO_JAX_IMPORT=1
        - LD_LIBRARY_PATH=$LD_LIBRARY_PATH:/home/ray/.mujoco/mujoco210/bin
    cluster_compute: tune_rllib/compute_tpl_aws.yaml

  run:
    timeout: 2000
    script: python tune_rllib/run_connect_tests.py
    wait_for_nodes:
      num_nodes: 9

  variations:
    - __suffix__: aws
    - __suffix__: gce
      env: gce
      frequency: manual
      cluster:
        cluster_compute: tune_rllib/compute_tpl_gce.yaml

  alert: default

#######################
# Tune cloud  tests
#######################
- name: tune_cloud_long_running_cloud_storage
  group: Tune cloud tests
  working_dir: tune_tests/cloud_tests
  frequency: weekly
  team: ml

  cluster:
    byod: {}
    cluster_compute: tpl_aws_1x4.yaml

  run:
    # 14 hours
    timeout: 50400
    long_running: true
    script: python workloads/long_running_cloud_storage.py s3://tune-cloud-tests/long_running_cloud_storage

  # NOTE: This smoke test is not useful to run because the point of the test
  # is to be long running. This is just for debugging updates to the test quickly.
  smoke_test:
    frequency: manual
    run:
      timeout: 600

  variations:
    - __suffix__: aws
    - __suffix__: gce
      env: gce
      frequency: manual
      cluster:
        cluster_compute: tpl_gce_1x4.yaml
      run:
        # 14 hours
        timeout: 50400
        long_running: true
        script: python workloads/long_running_cloud_storage.py gs://tune-cloud-tests/long_running_cloud_storage
        wait_for_nodes:
          num_nodes: 1

  alert: long_running_tests

########################
# Tune scalability tests
########################

- name: tune_scalability_bookkeeping_overhead
  group: Tune scalability tests
  working_dir: tune_tests/scalability_tests

  frequency: nightly
  team: ml

  cluster:
    byod: {}
    cluster_compute: tpl_1x16.yaml

  run:
    timeout: 1200
    script: python workloads/test_bookkeeping_overhead.py

  alert: tune_tests

  variations:
    - __suffix__: aws
    - __suffix__: gce
      env: gce
      frequency: manual
      cluster:
        cluster_compute: tpl_gce_1x16.yaml

- name: tune_scalability_durable_trainable
  group: Tune scalability tests
  working_dir: tune_tests/scalability_tests

  frequency: nightly
  team: ml

  cluster:
    byod: {}
    cluster_compute: tpl_16x2.yaml

  run:
    timeout: 900
    script: python workloads/test_durable_trainable.py --bucket s3://tune-cloud-tests/scalability_durable_trainable
    wait_for_nodes:
      num_nodes: 16

  variations:
    - __suffix__: aws
    - __suffix__: gce
      env: gce
      frequency: manual
      run:
        timeout: 900
        script: python workloads/test_durable_trainable.py --bucket gs://tune-cloud-tests/scalability_durable_trainable
        wait_for_nodes:
          num_nodes: 16
      cluster:
        cluster_compute: tpl_gce_16x2.yaml

  alert: tune_tests


- name: tune_scalability_durable_multifile_checkpoints
  group: Tune scalability tests
  working_dir: tune_tests/scalability_tests

  frequency: nightly
  team: ml

  cluster:
    byod: {}
    cluster_compute: tpl_16x2.yaml

  run:
    timeout: 900
    script: python workloads/test_durable_multifile_checkpoints.py --bucket s3://tune-cloud-tests/scalability_durable_multifile_checkpoints
    wait_for_nodes:
      num_nodes: 16

  variations:
    - __suffix__: aws
    - __suffix__: gce
      env: gce
      frequency: manual
      run:
        timeout: 900
        script: python workloads/test_durable_multifile_checkpoints.py --bucket gs://tune-cloud-tests/scalability_durable_multifile_checkpoints
        wait_for_nodes:
          num_nodes: 16
      cluster:
        cluster_compute: tpl_gce_16x2.yaml

  alert: tune_tests

- name: tune_scalability_long_running_large_checkpoints
  group: Tune scalability tests
  working_dir: tune_tests/scalability_tests

  frequency: weekly
  team: ml

  cluster:
    byod: {}
    cluster_compute: tpl_1x32_hd.yaml

  run:
    timeout: 86400
    script: python workloads/test_long_running_large_checkpoints.py
    long_running: true

  smoke_test:
    frequency: nightly

    run:
      timeout: 3600

  alert: tune_tests

  variations:
    - __suffix__: aws
    - __suffix__: gce
      env: gce
      frequency: manual
      smoke_test:
        frequency: manual
      cluster:
        cluster_compute: tpl_gce_1x32_hd.yaml

- name: tune_scalability_network_overhead
  group: Tune scalability tests
  working_dir: tune_tests/scalability_tests

  frequency: weekly
  team: ml

  cluster:
    byod: {}
    cluster_compute: tpl_100x2.yaml

  run:
    timeout: 750
    prepare_timeout: 1200
    script: python workloads/test_network_overhead.py
    wait_for_nodes:
      num_nodes: 100

  alert: tune_tests

  variations:
    - __suffix__: aws
    - __suffix__: smoke-test
      frequency: nightly
      cluster:
        cluster_compute: tpl_20x2.yaml
      run:
        timeout: 750
        prepare_timeout: 600
        script: python workloads/test_network_overhead.py --smoke-test
        wait_for_nodes:
          num_nodes: 20
    - __suffix__: gce
      env: gce
      frequency: manual
      cluster:
        cluster_compute: tpl_gce_100x2.yaml

- name: tune_scalability_result_throughput_cluster
  group: Tune scalability tests
  working_dir: tune_tests/scalability_tests

  frequency: nightly-3x
  team: ml

  cluster:
    byod: {}
    cluster_compute: tpl_16x64.yaml

  run:
    timeout: 600
    script: python workloads/test_result_throughput_cluster.py

    wait_for_nodes:
      num_nodes: 16

  alert: tune_tests

  variations:
    - __suffix__: aws
    - __suffix__: gce
      env: gce
      frequency: manual
      cluster:
        cluster_compute: tpl_gce_16x64.yaml

- name: tune_scalability_result_throughput_single_node
  group: Tune scalability tests
  working_dir: tune_tests/scalability_tests

  frequency: nightly
  team: ml

  cluster:
    byod: {}
    cluster_compute: tpl_1x96.yaml

  run:
    timeout: 600
    script: python workloads/test_result_throughput_single_node.py

  alert: tune_tests

  variations:
    - __suffix__: aws
    - __suffix__: gce
      env: gce
      frequency: manual
      cluster:
        cluster_compute: tpl_gce_1x96.yaml


############################
# Tune fault tolerance tests
############################
- name: tune_worker_fault_tolerance
  group: Tune fault tolerance tests
  working_dir: tune_tests/fault_tolerance_tests

  stable: true

  frequency: nightly-3x
  team: ml

  cluster:
    byod: {}
    cluster_compute: tpl_aws_16x1.yaml

  run:
    timeout: 5400
    script: python workloads/test_tune_worker_fault_tolerance.py --bucket s3://tune-cloud-tests/worker_fault_tolerance

    wait_for_nodes:
      num_nodes: 16

# Disabled until we can kill nodes in GCE
#  variations:
#    - __suffix__: aws
#    - __suffix__: gce
#      env: gce
#      frequency: manual
#      run:
#        timeout: 5400
#        script: python workloads/test_tune_worker_fault_tolerance.py --bucket gs://tune-cloud-tests/worker_fault_tolerance
#
#        wait_for_nodes:
#          num_nodes: 16
#      cluster:
#        cluster_compute: tpl_gce_16x1.yaml

########################
# Golden Notebook tests
########################
- name: golden_notebook_torch_tune_serve_test
  group: Golden Notebook tests
  working_dir: golden_notebook_tests

  frequency: manual
  team: ml

  cluster:
    byod:
      type: gpu
    cluster_compute: gpu_tpl_aws.yaml

  run:
    timeout: 600
    script: python workloads/torch_tune_serve_test.py
    wait_for_nodes:
      num_nodes: 2

  variations:
    - __suffix__: aws
    - __suffix__: gce
      env: gce
      frequency: manual
      cluster:
        cluster_compute: gpu_tpl_gce.yaml

  alert: default


#######################
# Long running tests
#######################

- name: long_running_actor_deaths
  group: Long running tests
  working_dir: long_running_tests

  frequency: weekly

  team: core
  cluster:
    byod:
      pip:
        # TODO: https://github.com/Farama-Foundation/AutoROM/issues/48
        - https://ray-ci-deps-wheels.s3.us-west-2.amazonaws.com/AutoROM.accept_rom_license-0.5.4-py3-none-any.whl
      runtime_env:
        - RLLIB_TEST_NO_JAX_IMPORT=1
        - LD_LIBRARY_PATH=$LD_LIBRARY_PATH:/home/ray/.mujoco/mujoco210/bin
    cluster_compute: tpl_cpu_1.yaml

  run:
    timeout: 86400
    script: python workloads/actor_deaths.py
    long_running: true

  smoke_test:
    frequency: nightly

    run:
      timeout: 3600

  alert: long_running_tests

  variations:
    - __suffix__: aws
    - __suffix__: gce
      env: gce
      frequency: manual
      smoke_test:
        frequency: manual
      cluster:
        cluster_compute: tpl_cpu_1_gce.yaml

- name: long_running_apex
  group: Long running tests
  working_dir: long_running_tests
  stable: false

  frequency: weekly
  team: rllib

  cluster:
    byod:
      type: gpu
      post_build_script: byod_rllib_test.sh
      runtime_env:
        - RLLIB_TEST_NO_JAX_IMPORT=1
        - LD_LIBRARY_PATH=$LD_LIBRARY_PATH:/home/ray/.mujoco/mujoco210/bin
    cluster_compute: tpl_cpu_3.yaml

  run:
    timeout: 86400
    script: python workloads/apex.py
    long_running: true
    wait_for_nodes:
      num_nodes: 3

  smoke_test:
    frequency: nightly

    run:
      timeout: 3600


  alert: long_running_tests

  variations:
    - __suffix__: aws
    - __suffix__: gce
      env: gce
      frequency: manual
      smoke_test:
        frequency: manual
        run:
          timeout: 3600
      cluster:
        cluster_compute: tpl_cpu_3_gce.yaml

- name: long_running_impala
  group: Long running tests
  working_dir: long_running_tests

  frequency: weekly
  team: rllib

  cluster:
    byod:
      type: gpu
      post_build_script: byod_rllib_test.sh
      runtime_env:
        - RLLIB_TEST_NO_JAX_IMPORT=1
        - LD_LIBRARY_PATH=$LD_LIBRARY_PATH:/home/ray/.mujoco/mujoco210/bin
    cluster_compute: tpl_cpu_1_large.yaml

  run:
    timeout: 86400
    script: python workloads/impala.py
    long_running: true

  smoke_test:
    frequency: nightly

    run:
      timeout: 3600

  alert: long_running_tests

  variations:
    - __suffix__: aws
    - __suffix__: gce
      env: gce
      frequency: manual
      smoke_test:
        frequency: manual
        run:
          timeout: 3600
      cluster:
        cluster_compute: tpl_cpu_1_large_gce.yaml

- name: long_running_many_actor_tasks
  group: Long running tests
  working_dir: long_running_tests

  frequency: weekly

  team: core
  cluster:
    byod:
      pip:
        # TODO: https://github.com/Farama-Foundation/AutoROM/issues/48
        - https://ray-ci-deps-wheels.s3.us-west-2.amazonaws.com/AutoROM.accept_rom_license-0.5.4-py3-none-any.whl
      runtime_env:
        - RLLIB_TEST_NO_JAX_IMPORT=1
    cluster_compute: tpl_cpu_1.yaml

  run:
    timeout: 86400
    script: python workloads/many_actor_tasks.py
    long_running: true

  smoke_test:
    frequency: nightly

    run:
      timeout: 3600

  alert: long_running_tests

  variations:
    - __suffix__: aws
    - __suffix__: gce
      env: gce
      frequency: manual
      smoke_test:
        frequency: manual
        run:
          timeout: 3600
      cluster:
        cluster_compute: tpl_cpu_1_gce.yaml

- name: long_running_many_drivers
  group: Long running tests
  working_dir: long_running_tests

  frequency: weekly

  team: core
  cluster:
    byod:
      pip:
        # TODO: https://github.com/Farama-Foundation/AutoROM/issues/48
        - https://ray-ci-deps-wheels.s3.us-west-2.amazonaws.com/AutoROM.accept_rom_license-0.5.4-py3-none-any.whl
      runtime_env:
        - RLLIB_TEST_NO_JAX_IMPORT=1
    cluster_compute: tpl_cpu_4.yaml

  run:
    timeout: 86400
    script: python workloads/many_drivers.py --iteration-num=4000
    long_running: true
    wait_for_nodes:
      num_nodes: 4

  smoke_test:
    frequency: nightly

    run:
      timeout: 3600

  alert: long_running_tests

  variations:
    - __suffix__: aws
    - __suffix__: gce
      env: gce
      frequency: manual
      smoke_test:
        frequency: manual
        run:
          timeout: 3600
      cluster:
        cluster_compute: tpl_cpu_4_gce.yaml

- name: long_running_many_ppo
  group: Long running tests
  working_dir: long_running_tests

  stable: false

  frequency: weekly
  team: ml

  cluster:
    byod:
      type: gpu
      post_build_script: byod_rllib_test.sh
      runtime_env:
        - RLLIB_TEST_NO_JAX_IMPORT=1
        - LD_LIBRARY_PATH=$LD_LIBRARY_PATH:/home/ray/.mujoco/mujoco210/bin
    cluster_compute: many_ppo.yaml

  run:
    timeout: 86400
    script: python workloads/many_ppo.py
    long_running: true
    wait_for_nodes:
      num_nodes: 1


  smoke_test:
    frequency: nightly

    run:
      timeout: 3600

  alert: long_running_tests

  variations:
    - __suffix__: aws
    - __suffix__: gce
      env: gce
      frequency: manual
      smoke_test:
        frequency: manual
        run:
          timeout: 3600
      cluster:
        cluster_compute: many_ppo_gce.yaml

- name: long_running_many_tasks
  group: Long running tests
  working_dir: long_running_tests

  frequency: weekly

  team: core
  cluster:
    byod:
      pip:
        # TODO: https://github.com/Farama-Foundation/AutoROM/issues/48
        - https://ray-ci-deps-wheels.s3.us-west-2.amazonaws.com/AutoROM.accept_rom_license-0.5.4-py3-none-any.whl
      runtime_env:
        - RLLIB_TEST_NO_JAX_IMPORT=1
    cluster_compute: tpl_cpu_1.yaml

  run:
    timeout: 86400
    script: python workloads/many_tasks.py
    long_running: true

  smoke_test:
    frequency: nightly

    run:
      timeout: 3600

  alert: long_running_tests

  variations:
    - __suffix__: aws
    - __suffix__: gce
      env: gce
      frequency: manual
      smoke_test:
        frequency: manual
        run:
          timeout: 3600
      cluster:
        cluster_compute: tpl_cpu_1_gce.yaml

- name: long_running_many_tasks_serialized_ids
  group: Long running tests
  working_dir: long_running_tests

  frequency: weekly

  team: core
  cluster:
    byod:
      pip:
        # TODO: https://github.com/Farama-Foundation/AutoROM/issues/48
        - https://ray-ci-deps-wheels.s3.us-west-2.amazonaws.com/AutoROM.accept_rom_license-0.5.4-py3-none-any.whl
      runtime_env:
        - RLLIB_TEST_NO_JAX_IMPORT=1
    cluster_compute: tpl_cpu_1.yaml

  run:
    timeout: 86400
    script: python workloads/many_tasks_serialized_ids.py
    long_running: true

  smoke_test:
    frequency: nightly

    run:
      timeout: 3600

  alert: long_running_tests

  variations:
    - __suffix__: aws
    - __suffix__: gce
      env: gce
      frequency: manual
      smoke_test:
        frequency: manual
        run:
          timeout: 3600
      cluster:
        cluster_compute: tpl_cpu_1_gce.yaml

- name: long_running_node_failures
  group: Long running tests
  working_dir: long_running_tests

  frequency: weekly

  team: core
  cluster:
    byod:
      pip:
        # TODO: https://github.com/Farama-Foundation/AutoROM/issues/48
        - https://ray-ci-deps-wheels.s3.us-west-2.amazonaws.com/AutoROM.accept_rom_license-0.5.4-py3-none-any.whl
      runtime_env:
        - RLLIB_TEST_NO_JAX_IMPORT=1
    cluster_compute: tpl_cpu_1.yaml

  run:
    timeout: 86400
    script: python workloads/node_failures.py
    long_running: true

  smoke_test:
    frequency: nightly

    run:
      timeout: 3600

  alert: long_running_tests

  variations:
    - __suffix__: aws
    - __suffix__: gce
      env: gce
      frequency: manual
      smoke_test:
        frequency: manual
        run:
          timeout: 3600
      cluster:
        cluster_compute: tpl_cpu_1_gce.yaml

- name: long_running_serve
  group: Long running tests
  working_dir: long_running_tests

  frequency: weekly
  team: serve

  cluster:
    byod:
      pip:
        # TODO: https://github.com/Farama-Foundation/AutoROM/issues/48
        - https://ray-ci-deps-wheels.s3.us-west-2.amazonaws.com/AutoROM.accept_rom_license-0.5.4-py3-none-any.whl
      runtime_env:
        - RLLIB_TEST_NO_JAX_IMPORT=1
    cluster_compute: tpl_cpu_1_large.yaml

  run:
    timeout: 86400
    script: python workloads/serve.py
    long_running: true

  smoke_test:
    frequency: nightly

    run:
      timeout: 3600

  alert: long_running_tests

  variations:
    - __suffix__: aws
    - __suffix__: gce
      env: gce
      frequency: manual
      smoke_test:
        frequency: manual
        run:
          timeout: 3600
      cluster:
        cluster_compute: tpl_cpu_1_gce.yaml

- name: long_running_serve_failure
  group: Long running tests
  working_dir: long_running_tests

  stable: true

  frequency: weekly
  team: serve

  cluster:
    byod:
      pip:
        # TODO: https://github.com/Farama-Foundation/AutoROM/issues/48
        - https://ray-ci-deps-wheels.s3.us-west-2.amazonaws.com/AutoROM.accept_rom_license-0.5.4-py3-none-any.whl
      runtime_env:
        - RLLIB_TEST_NO_JAX_IMPORT=1
    cluster_compute: tpl_cpu_1_c5.yaml

  run:
    timeout: 86400
    script: python workloads/serve_failure.py
    long_running: true

  smoke_test:
    frequency: nightly

    run:
      timeout: 600

  alert: long_running_tests

  variations:
    - __suffix__: aws
    - __suffix__: gce
      env: gce
      frequency: manual
      smoke_test:
        frequency: manual
        run:
          timeout: 86400
      cluster:
        cluster_compute: tpl_cpu_1_c5_gce.yaml

- name: long_running_many_jobs
  group: Long running tests
  working_dir: long_running_tests

  stable: true

  frequency: weekly
  team: serve

  cluster:
    byod:
      pip:
        # TODO: https://github.com/Farama-Foundation/AutoROM/issues/48
        - https://ray-ci-deps-wheels.s3.us-west-2.amazonaws.com/AutoROM.accept_rom_license-0.5.4-py3-none-any.whl
      runtime_env:
        - RLLIB_TEST_NO_JAX_IMPORT=1
    cluster_compute: tpl_cpu_1.yaml

  run:
    timeout: 86400
    script: python workloads/long_running_many_jobs.py --num-clients=1
    long_running: true

  smoke_test:
    frequency: nightly

    run:
      timeout: 1800

  alert: long_running_tests

  variations:
    - __suffix__: aws
    - __suffix__: gce
      env: gce
      frequency: manual
      smoke_test:
        frequency: manual
        run:
          timeout: 3600
      cluster:
        cluster_compute: tpl_cpu_1_gce.yaml

- name: long_running_distributed_pytorch_pbt_failure
  group: Long running tests
  working_dir: long_running_distributed_tests

  frequency: weekly
  team: ml

  cluster:
    byod:
      type: gpu
    cluster_compute: compute_tpl.yaml

  run:
    timeout: 86400
    script: python workloads/pytorch_pbt_failure.py
    long_running: true

  smoke_test:
    frequency: manual
    run:
      timeout: 3600

  alert: long_running_tests

  variations:
    - __suffix__: aws
    - __suffix__: gce
      env: gce
      frequency: manual
      smoke_test:
        frequency: manual
        run:
          timeout: 3600
      cluster:
        cluster_compute: compute_tpl_gce.yaml

########################
# Jobs tests
########################

- name: jobs_basic_local_working_dir
  group: Jobs tests
  working_dir: jobs_tests

  frequency: nightly
  team: serve

  cluster:
    byod:
      type: gpu
    cluster_compute: compute_tpl_4_xlarge.yaml

  run:
    timeout: 600
    script: python workloads/jobs_basic.py --working-dir "workloads"
    wait_for_nodes:
      num_nodes: 4


  alert: default

  variations:
    - __suffix__: aws
    - __suffix__: gce
      env: gce
      frequency: manual
      cluster:
        cluster_compute: compute_tpl_gce_4_xlarge.yaml

- name: jobs_basic_remote_working_dir
  group: Jobs tests
  working_dir: jobs_tests

  frequency: nightly
  team: serve

  cluster:
    byod:
      type: gpu
    cluster_compute: compute_tpl_4_xlarge.yaml

  run:
    timeout: 600
    script: python workloads/jobs_basic.py --working-dir "https://github.com/anyscale/job-services-cuj-examples/archive/refs/heads/main.zip"
    wait_for_nodes:
      num_nodes: 4


  alert: default

  variations:
    - __suffix__: aws
    - __suffix__: gce
      env: gce
      frequency: manual
      cluster:
        cluster_compute: compute_tpl_gce_4_xlarge.yaml

- name: jobs_remote_multi_node
  group: Jobs tests
  team: serve
  frequency: nightly
  working_dir: jobs_tests

  cluster:
    byod:
      type: gpu
    cluster_compute: compute_tpl_4_xlarge.yaml
  run:
    timeout: 600
    script: python workloads/jobs_remote_multi_node.py
    wait_for_nodes:
      num_nodes: 4

  variations:
    - __suffix__: aws
    - __suffix__: gce
      env: gce
      frequency: manual
      cluster:
        cluster_compute: compute_tpl_gce_4_xlarge.yaml

- name: jobs_check_cuda_available
  group: Jobs tests
  team: serve

  frequency: nightly
  working_dir: jobs_tests
  cluster:
    byod:
      type: gpu
    cluster_compute: compute_tpl_gpu_node.yaml
  run:
    timeout: 600
    script: python workloads/jobs_check_cuda_available.py
    wait_for_nodes:
      num_nodes: 2

  variations:
    - __suffix__: aws
    - __suffix__: gce
      env: gce
      frequency: manual
      cluster:
        cluster_compute: compute_tpl_gce_gpu_node.yaml

- name: jobs_specify_num_gpus
  group: Jobs tests
  team: serve

  frequency: nightly
  working_dir: jobs_tests
  cluster:
    byod:
      type: gpu
    cluster_compute: compute_tpl_gpu_worker.yaml
  run:
    timeout: 600
    script: python workloads/jobs_specify_num_gpus.py --working-dir "workloads"
    wait_for_nodes:
      num_nodes: 2

  variations:
    - __suffix__: aws
    - __suffix__: gce
      env: gce
      frequency: manual
      cluster:
        cluster_compute: compute_tpl_gce_gpu_worker.yaml

########################
# Runtime env tests
########################
- name: runtime_env_rte_many_tasks_actors
  group: Runtime env tests
  working_dir: runtime_env_tests

  frequency: nightly
  team: core

  cluster:
    byod: {}
    cluster_compute: rte_small.yaml

  run:
    timeout: 600
    script: python workloads/rte_many_tasks_actors.py
    wait_for_nodes:
      num_nodes: 4


  alert: default

  variations:
    - __suffix__: aws
    - __suffix__: gce
      env: gce
      frequency: manual
      cluster:
        cluster_compute: rte_gce_small.yaml


- name: runtime_env_wheel_urls
  group: Runtime env tests
  working_dir: runtime_env_tests

  frequency: nightly
  team: core

  cluster:
    byod: {}
    cluster_compute: rte_minimal.yaml

  run:
    timeout: 9000
    script: python workloads/wheel_urls.py
    wait_for_nodes:
      num_nodes: 1


  alert: default

  variations:
    - __suffix__: aws
    - __suffix__: gce
      env: gce
      frequency: manual
      cluster:
        cluster_compute: rte_gce_minimal.yaml

# It seems like the consensus is that this should be tested in CI, and not in a nightly test.

# - name: runtime_env_rte_ray_client
#   group: Runtime env tests
#   working_dir: runtime_env_tests

#   frequency: nightly
#   team: core

#   cluster:
#     cluster_compute: rte_minimal.yaml

#   run:
#     timeout: 600
#     script: python workloads/rte_ray_client.py
#     wait_for_nodes:
#       num_nodes: 1

#   alert: default


########################
# Serve tests
########################

- name: serve_scale_replicas
  group: Serve tests
  working_dir: serve_tests

  frequency: nightly
  team: serve

  cluster:
    byod: {}
    cluster_compute: compute_tpl_single_node_32_cpu.yaml
    cloud_id: cld_wy5a6nhazplvu32526ams61d98
    project_id: prj_lhlrf1u5yv8qz9qg3xzw8fkiiq

  run:
    timeout: 7200
    long_running: false
    script: python workloads/replica_scalability.py

  alert: default

  variations:
    - __suffix__: aws

- name: serve_multi_deployment_1k_noop_replica
  group: Serve tests
  working_dir: serve_tests

  frequency: nightly
  team: serve

  cluster:
    byod: {}
    cluster_compute: compute_tpl_32_cpu.yaml
    cloud_id: cld_wy5a6nhazplvu32526ams61d98
    project_id: prj_lhlrf1u5yv8qz9qg3xzw8fkiiq

  run:
    timeout: 7200
    long_running: false
    script: python workloads/multi_deployment_1k_noop_replica.py

  alert: default

  variations:
    - __suffix__: aws
    - __suffix__: aws.py312
      python: "3.12"
    - __suffix__: gce
      env: gce
      frequency: manual
      cluster:
        cluster_compute: compute_tpl_32_cpu_gce.yaml

- name: serve_autoscaling_load_test
  group: Serve tests
  working_dir: serve_tests

  frequency: nightly
  team: serve

  cluster:
    byod:
      type: gpu
    cluster_compute: compute_tpl_single_node_32_cpu.yaml
    cloud_id: cld_wy5a6nhazplvu32526ams61d98
    project_id: prj_lhlrf1u5yv8qz9qg3xzw8fkiiq

  run:
    timeout: 7200
    long_running: false
    script: python workloads/autoscaling_load_test.py

  alert: default

  variations:
    - __suffix__: aws

- name: serve_microbenchmarks
  group: Serve tests
  working_dir: serve_tests

  frequency: nightly
  team: serve

  cluster:
    byod: {}
    cluster_compute: compute_tpl_single_node_32_cpu.yaml
    cloud_id: cld_wy5a6nhazplvu32526ams61d98
    project_id: prj_lhlrf1u5yv8qz9qg3xzw8fkiiq

  run:
    timeout: 7200
    long_running: false
    script: python workloads/microbenchmarks.py --run-all

  alert: default

  variations:
    - __suffix__: aws
    - __suffix__: gce
      env: gce
      frequency: manual
      cluster:
        cluster_compute: compute_tpl_single_node_gce.yaml

- name: serve_resnet_benchmark
  group: Serve tests
  working_dir: serve_tests

  frequency: nightly
  team: serve

  cluster:
    byod:
      type: gpu
    cluster_compute: compute_tpl_gpu_node.yaml
    cloud_id: cld_wy5a6nhazplvu32526ams61d98
    project_id: prj_lhlrf1u5yv8qz9qg3xzw8fkiiq

  run:
    timeout: 7200
    long_running: false
    script: python workloads/serve_resnet_benchmark.py --gpu-env

  alert: default

  variations:
    - __suffix__: aws
    - __suffix__: gce
      env: gce
      frequency: manual
      cluster:
        cluster_compute: compute_tpl_gpu_node_gce.yaml

########################
# Train tests
########################

- name: training_ingest_benchmark-task=image_classification
  group: Train tests
  working_dir: train_tests/benchmark

  frequency: nightly
  team: ml

  cluster:
    byod:
      type: gpu
    cluster_compute: compute_configs/compute_gpu_4x4_aws.yaml

  variations:
    - __suffix__: full_training.parquet
      run:
        timeout: 2000
        script: RAY_TRAIN_V2_ENABLED=1 python train_benchmark.py --task=image_classification_parquet --dataloader_type=ray_data --num_workers=16

    - __suffix__: full_training.parquet.torch_dataloader
      run:
        timeout: 2000
        script: RAY_TRAIN_V2_ENABLED=1 python train_benchmark.py --task=image_classification_parquet --dataloader_type=torch --num_workers=16

    - __suffix__: skip_training.parquet
      run:
        timeout: 1200
        script: RAY_TRAIN_V2_ENABLED=1 python train_benchmark.py --task=image_classification_parquet --dataloader_type=ray_data --num_workers=16 --skip_train_step --skip_validation_at_epoch_end

    - __suffix__: skip_training.parquet.torch_dataloader
      run:
        timeout: 1200
        script: RAY_TRAIN_V2_ENABLED=1 python train_benchmark.py --task=image_classification_parquet --dataloader_type=torch --num_workers=16 --skip_train_step --skip_validation_at_epoch_end

    - __suffix__: skip_training.parquet.fault_tolerance
      run:
        timeout: 2700
        script: RAY_TRAIN_V2_ENABLED=1 python train_benchmark.py --task=image_classification_parquet --dataloader_type=ray_data --num_workers=16 --mock_gpu --skip_train_step --skip_validation_step --num_epochs=5 --max_failures=4
        prepare: python setup_chaos.py --kill-interval 480 --max-to-kill 2 --kill-delay 360
      cluster:
        cluster_compute: compute_configs/compute_mock_gpu_4x4_aws.yaml

    - __suffix__: full_training.jpeg
      run:
        timeout: 2000
        script: RAY_TRAIN_V2_ENABLED=1 python train_benchmark.py --task=image_classification_jpeg --dataloader_type=ray_data --num_workers=16

    - __suffix__: full_training.jpeg.torch_dataloader
      run:
        timeout: 2000
        script: RAY_TRAIN_V2_ENABLED=1 python train_benchmark.py --task=image_classification_jpeg --dataloader_type=torch --num_workers=16 --num_torch_workers=16

    - __suffix__: skip_training.jpeg
      run:
        timeout: 1200
        script: RAY_TRAIN_V2_ENABLED=1 python train_benchmark.py --task=image_classification_jpeg --dataloader_type=ray_data --num_workers=16 --skip_train_step --skip_validation_at_epoch_end

    - __suffix__: skip_training.jpeg.torch_dataloader
      run:
        timeout: 1200
        script: RAY_TRAIN_V2_ENABLED=1 python train_benchmark.py --task=image_classification_jpeg --dataloader_type=torch --num_workers=16 --num_torch_workers=16 --skip_train_step --skip_validation_at_epoch_end

    - __suffix__: skip_training.jpeg.local_fs
      run:
        timeout: 1200
        script: bash image_classification/localfs_image_classification_jpeg/download_input_data_from_s3.sh && RAY_TRAIN_V2_ENABLED=1 python train_benchmark.py --task=localfs_image_classification_jpeg --dataloader_type=ray_data --num_workers=1 --skip_train_step --skip_validation_at_epoch_end
      cluster:
        cluster_compute: compute_configs/compute_gpu_1x1_aws.yaml

    - __suffix__: skip_training.jpeg.local_fs.torch_dataloader
      run:
        timeout: 1200
        script: bash image_classification/localfs_image_classification_jpeg/download_input_data_from_s3.sh && RAY_TRAIN_V2_ENABLED=1 python train_benchmark.py --task=localfs_image_classification_jpeg --dataloader_type=torch --num_workers=1 --num_torch_workers=32 --skip_train_step --skip_validation_at_epoch_end
      cluster:
        cluster_compute: compute_configs/compute_gpu_1x1_aws.yaml

    - __suffix__: skip_training.jpeg.local_fs_multi_gpus
      run:
        timeout: 1200
        script: bash image_classification/localfs_image_classification_jpeg/download_input_data_from_s3.sh && RAY_TRAIN_V2_ENABLED=1 python train_benchmark.py --task=localfs_image_classification_jpeg --dataloader_type=ray_data --num_workers=4 --skip_train_step --skip_validation_at_epoch_end
      cluster:
        cluster_compute: compute_configs/compute_gpu_1x1_multi_gpus_aws.yaml

    - __suffix__: skip_training.jpeg.local_fs_multi_gpus.torch_dataloader
      run:
        timeout: 1200
        script: bash image_classification/localfs_image_classification_jpeg/download_input_data_from_s3.sh && RAY_TRAIN_V2_ENABLED=1 python train_benchmark.py --task=localfs_image_classification_jpeg --dataloader_type=torch --num_workers=4 --num_torch_workers=9 --skip_train_step --skip_validation_at_epoch_end
      cluster:
        cluster_compute: compute_configs/compute_gpu_1x1_multi_gpus_aws.yaml

- name: training_ingest_benchmark-task=recsys
  group: Train tests
  working_dir: train_tests/benchmark

  # TODO: Keep these manual for now -- there are a still a few issues to resolve.
  frequency: manual
  team: ml

  cluster:
    byod:
      type: gpu
      post_build_script: byod_install_torchrec.sh
    cluster_compute: compute_configs/compute_gpu_8xA100_aws.yaml

  variations:
    - __suffix__: skip_training.mock_dataloader
      run:
        timeout: 600
        script: RAY_TRAIN_V2_ENABLED=1 python train_benchmark.py --task=recsys --dataloader_type=mock --num_workers=8 --train_batch_size=8192 --num_epochs=1 --skip_train_step --skip_validation_at_epoch_end

    - __suffix__: skip_training.ray_data
      run:
        timeout: 600
        script: RAY_TRAIN_V2_ENABLED=1 python train_benchmark.py --task=recsys --dataloader_type=ray_data --num_workers=8 --train_batch_size=8192 --num_epochs=1 --skip_train_step --skip_validation_at_epoch_end

    - __suffix__: full_training.mock_dataloader
      run:
        timeout: 600
        script: RAY_TRAIN_V2_ENABLED=1 python train_benchmark.py --task=recsys --dataloader_type=mock --num_workers=8 --train_batch_size=8192 --validation_batch_size=16384 --num_epochs=1

    - __suffix__: full_training.ray_data
      run:
        timeout: 1200
        script: RAY_TRAIN_V2_ENABLED=1 python train_benchmark.py --task=recsys --dataloader_type=ray_data --num_workers=8 --train_batch_size=8192 --validation_batch_size=16384 --num_epochs=1


- name: train_horovod_multi_node_test
  group: Train tests
  working_dir: train_tests/horovod

  frequency: nightly
  team: ml

  cluster:
    byod:
      type: gpu
      post_build_script: byod_horovod_test.sh
    cluster_compute: compute_tpl_aws.yaml

  run:
    timeout: 3000
    script: python train_horovod_multi_node_test.py

    wait_for_nodes:
      num_nodes: 2

  variations:
    - __suffix__: aws
    - __suffix__: gce
      env: gce
      frequency: manual
      cluster:
        cluster_compute: compute_tpl_gce.yaml

  alert: default


- name: train_multinode_persistence
  group: Train tests
  working_dir: train_tests/multinode_persistence

  frequency: nightly
  team: ml

  cluster:
    byod:
      post_build_script: byod_train_persistence_test.sh
    cluster_compute: compute_aws.yaml

  run:
    timeout: 3000
    script: pytest -v test_persistence.py -s

    wait_for_nodes:
      num_nodes: 4

  variations:
    - __suffix__: aws
    - __suffix__: gce
      env: gce
      frequency: manual
      cluster:
        cluster_compute: compute_gce.yaml

  alert: default

- name: train_colocate_trainer
  group: Train tests
  working_dir: train_tests/colocate_trainer

  frequency: nightly
  team: ml

  cluster:
    byod: {}
    cluster_compute: compute_aws.yaml

  run:
    timeout: 3000
    script: pytest -v test_colocate_trainer.py -s

    wait_for_nodes:
      num_nodes: 4

  alert: default


- name: xgboost_train_batch_inference_benchmark_10G
  group: Train tests
  working_dir: train_tests/xgboost_lightgbm

  frequency: nightly
  team: ml
  cluster:
    byod:
      type: gpu
    cluster_compute: compute_aws_1worker.yaml

  run:
    timeout: 36000
    script: python train_batch_inference_benchmark.py "xgboost" --size=10G

    wait_for_nodes:
      num_nodes: 2

  variations:
    - __suffix__: aws
    - __suffix__: gce
      env: gce
      frequency: manual
      cluster:
        cluster_compute: compute_gce_1worker.yaml

  smoke_test:
    frequency: manual

    run:
      timeout: 1800

  alert: default

- name: xgboost_train_batch_inference_benchmark_100G
  group: Train tests
  working_dir: train_tests/xgboost_lightgbm

  frequency: nightly-3x
  team: ml
  cluster:
    byod:
      type: gpu
    cluster_compute: compute_aws_10workers.yaml

  run:
    timeout: 36000
    script: python train_batch_inference_benchmark.py "xgboost" --size=100G

    wait_for_nodes:
      num_nodes: 11

  variations:
    - __suffix__: aws
    - __suffix__: gce
      env: gce
      frequency: manual
      cluster:
        cluster_compute: compute_gce_10workers.yaml

  smoke_test:
    frequency: manual

    run:
      timeout: 1800

  alert: default


- name: lightgbm_train_batch_inference_benchmark_10G
  group: Train tests
  working_dir: train_tests/xgboost_lightgbm

  frequency: nightly
  team: ml
  cluster:
    byod:
      type: gpu
    cluster_compute: compute_aws_1worker.yaml

  run:
    timeout: 36000
    script: python train_batch_inference_benchmark.py "lightgbm" --size=10G

    wait_for_nodes:
      num_nodes: 2

  variations:
    - __suffix__: aws
    - __suffix__: gce
      env: gce
      frequency: manual
      cluster:
        cluster_compute: compute_gce_1worker.yaml

  smoke_test:
    frequency: manual

    run:
      timeout: 1800

  alert: default


- name: lightgbm_train_batch_inference_benchmark_100G
  group: Train tests
  working_dir: train_tests/xgboost_lightgbm

  frequency: nightly-3x
  team: ml
  cluster:
    byod:
      type: gpu
    cluster_compute: compute_aws_10workers.yaml

  run:
    timeout: 36000
    script: python train_batch_inference_benchmark.py "lightgbm" --size=100G

    wait_for_nodes:
      num_nodes: 11

  variations:
    - __suffix__: aws
    - __suffix__: gce
      env: gce
      frequency: manual
      cluster:
        cluster_compute: compute_gce_10workers.yaml

  smoke_test:
    frequency: manual

    run:
      timeout: 1800

  alert: default


########################
# RLlib tests
########################

# ----------------------------------------------------------
# Checkpointing with RLModule and Learner APIs
# ----------------------------------------------------------

- name: rllib_learner_group_checkpointing_multinode
  group: RLlib tests
  working_dir: rllib_tests

  # https://github.com/ray-project/ray/issues/41984
  frequency: manual
  team: rllib
  stable: False

  cluster:
    byod:
      type: gpu
      post_build_script: byod_rllib_test.sh
      runtime_env:
        - RLLIB_TEST_NO_JAX_IMPORT=1
        - LD_LIBRARY_PATH=$LD_LIBRARY_PATH:/home/ray/.mujoco/mujoco210/bin
    cluster_compute: multi_node_checkpointing_compute_config.yaml

  run:
    timeout: 3600
    script: pytest checkpointing_tests/test_learner_group_checkpointing.py

    wait_for_nodes:
      num_nodes: 2

  alert: default

  variations:
    - __suffix__: aws
    - __suffix__: gce
      env: gce
      frequency: manual
      cluster:
        cluster_compute: multi_node_checkpointing_compute_config_gce.yaml

- name: rllib_learner_e2e_module_loading
  group: RLlib tests
  working_dir: rllib_tests
  stable: false

  frequency: nightly
  team: rllib

  cluster:
    byod:
      type: gpu
      post_build_script: byod_rllib_test.sh
      runtime_env:
        - RLLIB_TEST_NO_JAX_IMPORT=1
        - LD_LIBRARY_PATH=$LD_LIBRARY_PATH:/home/ray/.mujoco/mujoco210/bin
    cluster_compute: multi_node_checkpointing_compute_config.yaml

  run:
    timeout: 3600
    script: pytest checkpointing_tests/test_e2e_rl_module_restore.py

    wait_for_nodes:
      num_nodes: 2

  alert: default

  variations:
    - __suffix__: aws
    - __suffix__: gce
      env: gce
      frequency: manual
      cluster:
        cluster_compute: multi_node_checkpointing_compute_config_gce.yaml


# ----------------------------------------------------------
# Learning and benchmarking tests
# ----------------------------------------------------------

# --------------------------
# APPO
# --------------------------
- name: rllib_learning_tests_pong_appo_torch
  group: RLlib tests
  working_dir: rllib_tests

  stable: true

  # frequency was nightly.
  # TODO(#50217): re-enable after fixing the flakiness.
  frequency: manual
  team: rllib
  cluster:
    byod:
      type: gpu
      post_build_script: byod_rllib_test.sh
      runtime_env:
        - RLLIB_TEST_NO_JAX_IMPORT=1
        - LD_LIBRARY_PATH=$LD_LIBRARY_PATH:/home/ray/.mujoco/mujoco210/bin
    cluster_compute: 2gpus_64cpus.yaml

  run:
    timeout: 1800
    script: python learning_tests/tuned_examples/appo/pong_appo.py --enable-new-api-stack --num-learners=0 --num-env-runners=46 --stop-reward=19.5 --as-release-test

  alert: default

  variations:
    - __suffix__: aws
    - __suffix__: gce
      env: gce
      frequency: manual
      cluster:
        cluster_compute: 2gpus_64cpus_gce.yaml

- name: rllib_learning_tests_halfcheetah_appo_torch
  group: RLlib tests
  working_dir: rllib_tests

  stable: true

  frequency: nightly
  team: rllib
  cluster:
    byod:
      type: gpu
      post_build_script: byod_rllib_test.sh
      runtime_env:
        - RLLIB_TEST_NO_JAX_IMPORT=1
        - LD_LIBRARY_PATH=$LD_LIBRARY_PATH:/home/ray/.mujoco/mujoco210/bin
    cluster_compute: 1gpu_32cpus.yaml

  run:
    timeout: 5400
    script: python learning_tests/tuned_examples/appo/halfcheetah_appo.py --enable-new-api-stack --num-learners=0 --num-env-runners=31 --stop-reward=1000.0 --as-release-test

  alert: default

  variations:
    - __suffix__: aws
    - __suffix__: gce
      env: gce
      frequency: manual
      cluster:
        cluster_compute: 2gpus_32cpus_gce.yaml

# --------------------------
# DreamerV3
# --------------------------
# TODO (sven): Move algo and this test to pytorch
- name: rllib_learning_tests_pong_dreamerv3_tf2
  group: RLlib tests
  working_dir: rllib_tests

  stable: false

  # https://github.com/ray-project/ray/issues/46612
  frequency: weekly
  team: rllib
  cluster:
    byod:
      type: gpu
      post_build_script: byod_rllib_dreamerv3_test.sh
      runtime_env:
        - RLLIB_TEST_NO_JAX_IMPORT=1
        - LD_LIBRARY_PATH=$LD_LIBRARY_PATH:/home/ray/.mujoco/mujoco210/bin
    cluster_compute: 1gpu_4cpus.yaml

  run:
    timeout: 43200  # 12h
    script: python learning_tests/tuned_examples/dreamerv3/atari_100k.py --framework=tf2 --env=ale_py:ALE/Pong-v5 --num-learners=1 --stop-reward=15.0 --as-release-test

  alert: default

  variations:
    - __suffix__: aws
    - __suffix__: gce
      env: gce
      frequency: manual
      cluster:
        cluster_compute: 1gpu_4cpus_gce.yaml

# --------------------------
# IMPALA
# --------------------------
- name: rllib_learning_tests_pong_impala_torch
  group: RLlib tests
  working_dir: rllib_tests

  stable: true

  frequency: nightly
  team: rllib
  cluster:
    byod:
      type: gpu
      post_build_script: byod_rllib_test.sh
      runtime_env:
        - RLLIB_TEST_NO_JAX_IMPORT=1
        - LD_LIBRARY_PATH=$LD_LIBRARY_PATH:/home/ray/.mujoco/mujoco210/bin
    cluster_compute: 2gpus_64cpus.yaml

  run:
    timeout: 1800
    script: python learning_tests/tuned_examples/impala/pong_impala.py --enable-new-api-stack --num-learners=0 --num-env-runners=46 --stop-reward=19.5 --as-release-test

  alert: default

  variations:
    - __suffix__: aws
    - __suffix__: gce
      env: gce
      frequency: manual
      cluster:
        cluster_compute: 2gpus_64cpus_gce.yaml

# --------------------------
# PPO
# --------------------------
- name: rllib_learning_tests_pong_ppo_torch
  group: RLlib tests
  working_dir: rllib_tests

  stable: true

  frequency: nightly
  team: rllib
  cluster:
    byod:
      type: gpu
      post_build_script: byod_rllib_test.sh
      runtime_env:
        - RLLIB_TEST_NO_JAX_IMPORT=1
        - LD_LIBRARY_PATH=$LD_LIBRARY_PATH:/home/ray/.mujoco/mujoco210/bin
    cluster_compute: 4gpus_96cpus.yaml

  run:
    timeout: 1200
    script: python learning_tests/tuned_examples/ppo/atari_ppo.py --enable-new-api-stack --env=ale_py:ALE/Pong-v5 --num-learners=4 --num-env-runners=95 --stop-reward=20.0 --as-release-test

  alert: default

  variations:
    - __suffix__: aws
    - __suffix__: gce
      env: gce
      frequency: manual
      cluster:
        cluster_compute: 4gpus_96cpus_gce.yaml


# --------------------------
# SAC
# --------------------------
- name: rllib_learning_tests_halfcheetah_sac_torch
  group: RLlib tests
  working_dir: rllib_tests

  stable: true

  frequency: nightly
  team: rllib
  cluster:
    byod:
      type: gpu
      post_build_script: byod_rllib_test.sh
      runtime_env:
        - RLLIB_TEST_NO_JAX_IMPORT=1
        - LD_LIBRARY_PATH=$LD_LIBRARY_PATH:/home/ray/.mujoco/mujoco210/bin
    cluster_compute: 4gpus_64cpus.yaml

  run:
    timeout: 7200
    script: python learning_tests/tuned_examples/sac/halfcheetah_sac.py --enable-new-api-stack --num-learners=4 --num-env-runners=8 --stop-reward=1000.0 --as-release-test

  alert: default

  variations:
    - __suffix__: aws
    - __suffix__: gce
      env: gce
      frequency: manual
      cluster:
        cluster_compute: 4gpus_64cpus_gce.yaml


########################
# Core Nightly Tests
########################

- name: shuffle_100gb
  group: core-multi-test
  working_dir: nightly_tests

  frequency: nightly

  team: core
  cluster:
    byod:
      runtime_env:
        - RAY_worker_killing_policy=retriable_lifo
    cluster_compute: shuffle/shuffle_compute_multi.yaml

  run:
    timeout: 3000
    script: python shuffle/shuffle_test.py --num-partitions=200 --partition-size=500e6
    wait_for_nodes:
      num_nodes: 4

  variations:
    - __suffix__: aws
    - __suffix__: gce
      env: gce
      frequency: manual
      cluster:
        cluster_compute: shuffle/shuffle_compute_multi_gce.yaml


- name: stress_test_placement_group
  group: core-multi-test
  working_dir: nightly_tests
  env: aws_perf

  frequency: nightly

  team: core
  cluster:
    byod: {}
    cluster_compute: stress_tests/placement_group_tests_compute.yaml

  run:
    timeout: 7200
    script: python stress_tests/test_placement_group.py

  variations:
    - __suffix__: aws
    - __suffix__: gce
      env: gce
      frequency: manual
      cluster:
        cluster_compute: stress_tests/placement_group_tests_compute_gce.yaml

- name: decision_tree_autoscaling_20_runs
  group: core-multi-test
  working_dir: nightly_tests

  frequency: nightly

  team: core
  cluster:
    byod: {}
    cluster_compute: decision_tree/autoscaling_compute.yaml

  run:
    timeout: 9600
    script: python decision_tree/cart_with_tree.py --concurrency=20

  variations:
    - __suffix__: aws
    - __suffix__: gce
      env: gce
      frequency: manual
      cluster:
        cluster_compute: decision_tree/autoscaling_compute_gce.yaml

- name: autoscaling_shuffle_1tb_1000_partitions
  group: core-multi-test
  working_dir: nightly_tests

  frequency: nightly

  team: core
  cluster:
    byod:
      runtime_env:
        - RAY_worker_killing_policy=retriable_lifo
    cluster_compute: shuffle/shuffle_compute_autoscaling.yaml

  run:
    timeout: 4000
    script: python shuffle/shuffle_test.py --num-partitions=1000 --partition-size=1e9
      --no-streaming

  variations:
    - __suffix__: aws
    - __suffix__: gce
      env: gce
      frequency: manual
      cluster:
        cluster_compute: shuffle/shuffle_compute_autoscaling_gce.yaml

- name: microbenchmark
  group: core-daily-test
  team: core
  frequency: nightly
  env: aws_perf
  working_dir: microbenchmark

  cluster:
    byod: {}
    cluster_compute: tpl_64.yaml

  run:
    timeout: 1800
    script: OMP_NUM_THREADS=64 RAY_ADDRESS=local python run_microbenchmark.py

  variations:
    - __suffix__: aws
      repeated_run: 5
    - __suffix__: gce
      env: gce
      frequency: manual
      cluster:
        cluster_compute: tpl_64_gce.yaml
    - __suffix__: aws.py312
      frequency: weekly
      python: "3.12"

- name: compiled_graphs
  group: core-daily-test
  team: core
  frequency: nightly
  working_dir: microbenchmark

  stable: false

  cluster:
    byod: {}
    cluster_compute: tpl_64.yaml

  run:
    timeout: 1800
    script: OMP_NUM_THREADS=64 RAY_ADDRESS=local python run_microbenchmark.py --experimental

- name: compiled_graphs_GPU
  group: core-daily-test
  team: core
  frequency: nightly
  working_dir: microbenchmark

  stable: false

  cluster:
    byod:
      type: gpu
    cluster_compute: experimental/compute_gpu_2_aws.yaml

  run:
    timeout: 1800
    script: python experimental/compiled_graph_gpu_microbenchmark.py

- name: compiled_graphs_GPU_multinode
  group: core-daily-test
  team: core
  frequency: nightly
  working_dir: microbenchmark

  stable: false

  cluster:
    byod:
      type: gpu
    cluster_compute: experimental/compute_gpu_2x1_aws.yaml

  run:
    timeout: 1800
    script: python experimental/compiled_graph_gpu_microbenchmark.py --distributed

- name: benchmark_worker_startup
  group: core-daily-test
  team: core
  frequency: nightly
  working_dir: benchmark-worker-startup
  stable: false


  cluster:
    byod:
      type: gpu
    cluster_compute: only_head_node_1gpu_64cpu.yaml

  run:
    timeout: 7200
    script: python benchmark_worker_startup.py
        --num_cpus_in_cluster 64
        --num_gpus_in_cluster 64
        --num_tasks_or_actors_per_run 64
        --num_measurements_per_configuration 5

  variations:
    - __suffix__: aws
    - __suffix__: gce
      env: gce
      frequency: manual
      cluster:
        cluster_compute: only_head_node_1gpu_64cpu_gce.yaml

- name: dask_on_ray_100gb_sort
  group: core-daily-test
  working_dir: nightly_tests

  frequency: nightly
  team: core
  # https://github.com/ray-project/ray/issues/39165
  stable: false

  cluster:
    byod:
      runtime_env:
        - RAY_worker_killing_policy=retriable_lifo
    cluster_compute: dask_on_ray/dask_on_ray_sort_compute_template.yaml

  run:
    timeout: 7200
    script: python dask_on_ray/dask_on_ray_sort.py --nbytes 100_000_000_000 --npartitions
      200 --num-nodes 1 --ray --data-dir /tmp/ray --file-path /tmp/ray

  variations:
    - __suffix__: aws
    - __suffix__: gce
      env: gce
      frequency: manual
      cluster:
        cluster_compute: dask_on_ray/dask_on_ray_sort_compute_template_gce.yaml


- name: dask_on_ray_large_scale_test_spilling
  group: core-daily-test
  working_dir: nightly_tests

  frequency: nightly
  team: data

  cluster:
    byod:
      runtime_env:
        - RAY_worker_killing_policy=retriable_lifo
    cluster_compute: dask_on_ray/dask_on_ray_stress_compute.yaml

  run:
    timeout: 7200
    script: python dask_on_ray/large_scale_test.py --num_workers 150 --worker_obj_store_size_in_gb
      70 --error_rate 0  --data_save_path /tmp/ray

    wait_for_nodes:
      num_nodes: 21


  smoke_test:
    frequency: nightly
    cluster:
      cluster_compute: dask_on_ray/large_scale_dask_on_ray_compute_template.yaml

    run:
      timeout: 7200
      script: python dask_on_ray/large_scale_test.py --num_workers 32 --worker_obj_store_size_in_gb
        70 --error_rate 0  --data_save_path /tmp/ray

      wait_for_nodes:
        num_nodes: 5

- name: stress_test_state_api_scale
  group: core-daily-test
  working_dir: nightly_tests

  stable: false

  frequency: nightly
  team: core
  cluster:
    byod:
      runtime_env:
        - RAY_MAX_LIMIT_FROM_API_SERVER=1000000000
        - RAY_MAX_LIMIT_FROM_DATA_SOURCE=1000000000
    cluster_compute: stress_tests/stress_tests_compute_large.yaml

  run:
    timeout: 4200
    script: python stress_tests/test_state_api_scale.py
    wait_for_nodes:
      num_nodes: 7

  smoke_test:
    frequency: nightly
    cluster:
      app_config: stress_tests/state_api_app_config.yaml
      cluster_compute: stress_tests/smoke_test_compute.yaml

    run:
      timeout: 3600
      wait_for_nodes:
        num_nodes: 5
      script: python stress_tests/test_state_api_scale.py --smoke-test

  variations:
    - __suffix__: aws
    - __suffix__: aws.py312
      frequency: manual
      python: "3.12"
      smoke_test:
        frequency: nightly-3x
    - __suffix__: gce
      env: gce
      frequency: manual
      cluster:
        cluster_compute: stress_tests/stress_tests_compute_large_gce.yaml
      smoke_test:
        frequency: manual


- name: shuffle_20gb_with_state_api
  group: core-daily-test
  working_dir: nightly_tests

  frequency: nightly
  team: core
  cluster:
    byod:
      runtime_env:
        - RAY_MAX_LIMIT_FROM_API_SERVER=1000000000
        - RAY_MAX_LIMIT_FROM_DATA_SOURCE=1000000000
    cluster_compute: shuffle/shuffle_compute_single.yaml

  run:
    timeout: 1000
    script: python stress_tests/test_state_api_with_other_tests.py
      nightly_tests/shuffle/shuffle_test.py --test-args="--num-partitions=100 --partition-size=200e6"

  variations:
    - __suffix__: aws
    - __suffix__: gce
      env: gce
      frequency: manual
      cluster:
        cluster_compute: shuffle/shuffle_compute_single_gce.yaml

- name: stress_test_many_tasks
  group: core-daily-test
  working_dir: nightly_tests
  env: aws_perf

  frequency: nightly
  team: core
  cluster:
    byod: {}
    cluster_compute: stress_tests/stress_tests_compute.yaml

  run:
    timeout: 14400
    wait_for_nodes:
      num_nodes: 101

    script: python stress_tests/test_many_tasks.py

  smoke_test:
    frequency: nightly
    cluster:
      app_config: stress_tests/stress_tests_app_config.yaml
      cluster_compute: stress_tests/smoke_test_compute.yaml

    run:
      timeout: 3600
      wait_for_nodes:
        num_nodes: 5
      script: python stress_tests/test_many_tasks.py --num-nodes=4 --smoke-test

  variations:
    - __suffix__: aws
    - __suffix__: gce
      env: gce
      frequency: manual
      cluster:
        cluster_compute: stress_tests/stress_tests_compute_gce.yaml
      smoke_test:
        frequency: manual

- name: stress_test_dead_actors
  group: core-daily-test
  working_dir: nightly_tests
  env: aws_perf

  frequency: nightly
  team: core
  cluster:
    byod: {}
    cluster_compute: stress_tests/stress_tests_compute.yaml

  run:
    timeout: 7200
    wait_for_nodes:
      num_nodes: 101

    script: python stress_tests/test_dead_actors.py

  smoke_test:
    frequency: nightly
    cluster:
      app_config: stress_tests/stress_tests_app_config.yaml
      cluster_compute: stress_tests/smoke_test_compute.yaml

    run:
      timeout: 3600
      wait_for_nodes:
        num_nodes: 5
      script: python stress_tests/test_dead_actors.py --num-nodes=4 --num-parents=3
        --num-children=3

  variations:
    - __suffix__: aws
    - __suffix__: gce
      env: gce
      frequency: manual
      cluster:
        cluster_compute: stress_tests/stress_tests_compute_gce.yaml
      smoke_test:
        frequency: manual

# The full test is not stable, so run the smoke test only.
# See https://github.com/ray-project/ray/issues/23244.
- name: threaded_actors_stress_test
  group: core-daily-test
  working_dir: nightly_tests

  frequency: nightly
  team: core
  cluster:
    byod: {}
    cluster_compute: stress_tests/smoke_test_compute.yaml

  run:
    timeout: 3600
    script: python stress_tests/test_threaded_actors.py --test-runtime 1800 --kill-interval_s
      30

    wait_for_nodes:
      num_nodes: 5

  variations:
    - __suffix__: aws
    - __suffix__: gce
      env: gce
      frequency: manual
      cluster:
        cluster_compute: stress_tests/smoke_test_compute_gce.yaml

# - name: threaded_actors_stress_test
#   group: core-daily-test
#   working_dir: nightly_tests
#
#   frequency: nightly
#   team: core
#   cluster:
#     cluster_compute: stress_tests/stress_test_threaded_actor_compute.yaml
#
#   run:
#     timeout: 7200
#     script: python stress_tests/test_threaded_actors.py --test-runtime 3600 --kill-interval_s
#       60
#
#     wait_for_nodes:
#       num_nodes: 201
#       timeout: 600
#
#   smoke_test:
#     frequency: nightly
#     cluster:
#       app_config: stress_tests/stress_tests_app_config.yaml
#       cluster_compute: stress_tests/smoke_test_compute.yaml
#
#     run:
#       timeout: 3600
#       script: python stress_tests/test_threaded_actors.py --test-runtime 1800 --kill-interval_s
#         30
#
#       wait_for_nodes:
#         num_nodes: 5
#         timeout: 600

- name: stress_test_many_runtime_envs
  group: core-daily-test
  working_dir: nightly_tests

  frequency: nightly
  team: core

  cluster:
    byod: {}
    cluster_compute: stress_tests/smoke_test_compute.yaml

  run:
    timeout: 14400
    wait_for_nodes:
      num_nodes: 5
    script: python stress_tests/test_many_runtime_envs.py --num_runtime_envs=100 --num_tasks=10000

  variations:
    - __suffix__: aws
    - __suffix__: gce
      env: gce
      frequency: manual
      cluster:
        cluster_compute: stress_tests/smoke_test_compute_gce.yaml
      smoke_test:
        frequency: manual

- name: single_node_oom
  group: core-daily-test
  working_dir: nightly_tests

  # TODO: https://github.com/ray-project/ray/issues/47596
  stable: false

  frequency: nightly
  team: core
  env: aws_perf
  cluster:
    byod: {}
    cluster_compute: stress_tests/stress_tests_single_node_oom_compute.yaml

  run:
    timeout: 1000
    script: python stress_tests/test_parallel_tasks_memory_pressure.py --num-tasks 20

  variations:
    - __suffix__: aws
    - __suffix__: gce
      env: gce
      frequency: manual
      cluster:
        cluster_compute: stress_tests/stress_tests_single_node_oom_compute_gce.yaml


- name: tune_air_oom
  group: core-daily-test
  working_dir: air_tests

  stable: false

  frequency: nightly
  team: core

  cluster:
    byod:
      runtime_env:
        - RAY_memory_usage_threshold=0.7
        - RAY_task_oom_retries=-1
    cluster_compute: oom/stress_tests_tune_air_oom_compute.yaml

  run:
    timeout: 3600
    script: bash oom/tune_air_oom.sh


- name: dask_on_ray_1tb_sort
  group: core-daily-test
  working_dir: nightly_tests

  frequency: nightly-3x
  team: core

  cluster:
    byod:
      runtime_env:
        - RAY_worker_killing_policy=retriable_lifo
    cluster_compute: dask_on_ray/1tb_sort_compute.yaml

  run:
    timeout: 7200
    script: python dask_on_ray/dask_on_ray_sort.py --nbytes 1_000_000_000_000 --npartitions
      1000 --num-nodes 31 --ray --data-dir /tmp/ray --s3-bucket core-nightly-test

    wait_for_nodes:
      num_nodes: 32


- name: many_nodes_actor_test_on_v2
  group: core-daily-test
  working_dir: benchmarks

  frequency: nightly-3x
  team: core
  cluster:
    byod: {}
    cluster_compute: distributed/many_nodes_tests/compute_config.yaml

  run:
    timeout: 3600
    # 2cpus per node x 1000 nodes / 0.2 cpus per actor = 10k
    # 2cpus per node x 2000 nodes / 0.2 cpus per actor = 20k
    script: python distributed/many_nodes_tests/actor_test.py --no-wait --cpus-per-actor=0.2 --total-actors 10000 20000
    wait_for_nodes:
      num_nodes: 500

  variations:
    - __suffix__: aws
    - __suffix__: gce
      env: gce
      frequency: manual
      cluster:
        cluster_compute: distributed/many_nodes_tests/compute_config_gce.yaml

#- name: many_nodes_multi_master_test
#  group: core-daily-test
#  working_dir: nightly_tests
#
#  frequency: nightly-3x
#  team: core
#  cluster:
#    cluster_compute: many_nodes_tests/compute_config.yaml
#
#  run:
#    timeout: 7200
#    script: python many_nodes_tests/multi_master_test.py
#    wait_for_nodes:
#      num_nodes: 251
#

- name: pg_autoscaling_regression_test
  group: core-daily-test
  working_dir: nightly_tests

  frequency: nightly
  team: core
  cluster:
    byod: {}
    cluster_compute: placement_group_tests/compute.yaml

  run:
    timeout: 1200
    script: python placement_group_tests/pg_run.py

  variations:
    - __suffix__: aws
    - __suffix__: gce
      env: gce
      frequency: manual
      cluster:
        cluster_compute: placement_group_tests/compute_gce.yaml

- name: placement_group_performance_test
  group: core-daily-test
  working_dir: nightly_tests

  frequency: nightly
  team: core
  cluster:
    byod: {}
    cluster_compute: placement_group_tests/pg_perf_test_compute.yaml

  run:
    timeout: 1200
    script: python placement_group_tests/placement_group_performance_test.py
    wait_for_nodes:
      num_nodes: 5

  variations:
    - __suffix__: aws
    - __suffix__: gce
      env: gce
      frequency: manual
      cluster:
        cluster_compute: placement_group_tests/pg_perf_test_compute_gce.yaml


#########################
# Core Scalability Tests
#########################

- name: single_node
  group: core-scalability-test
  working_dir: benchmarks

  frequency: nightly
  team: core
  env: aws_perf
  cluster:
    byod:
      type: gpu
      runtime_env:
        - LD_PRELOAD=/usr/lib/x86_64-linux-gnu/libjemalloc.so
    cluster_compute: single_node.yaml

  run:
    timeout: 12000
    prepare: sleep 0
    script: python single_node/test_single_node.py

  variations:
    - __suffix__: aws
    - __suffix__: gce
      env: gce
      frequency: manual
      cluster:
        cluster_compute: single_node_gce.yaml

- name: object_store
  group: core-scalability-test
  working_dir: benchmarks

  frequency: nightly
  team: core
  env: aws_perf
  cluster:
    byod:
      type: gpu
      runtime_env:
        - LD_PRELOAD=/usr/lib/x86_64-linux-gnu/libjemalloc.so
    cluster_compute: object_store.yaml

  run:
    timeout: 3600
    script: python object_store/test_object_store.py
    wait_for_nodes:
      num_nodes: 50

  variations:
    - __suffix__: aws
    - __suffix__: gce
      env: gce
      frequency: manual
      cluster:
        cluster_compute: object_store_gce.yaml

- name: small_objects
  group: core-scalability-test
  working_dir: benchmarks

  frequency: nightly
  team: core
  env: aws_perf
  cluster:
    byod:
      type: gpu
      runtime_env:
        - LD_PRELOAD=/usr/lib/x86_64-linux-gnu/libjemalloc.so
    cluster_compute: object_store/small_objects.yaml

  run:
    timeout: 3600
    script: python object_store/test_small_objects.py
    wait_for_nodes:
      num_nodes: 5

  variations:
    - __suffix__: aws

- name: large_objects
  group: core-scalability-test
  working_dir: benchmarks

  frequency: nightly
  team: core
  env: aws_perf
  cluster:
    byod:
      type: gpu
      runtime_env:
        - LD_PRELOAD=/usr/lib/x86_64-linux-gnu/libjemalloc.so
    cluster_compute: object_store/large_objects.yaml

  run:
    timeout: 3600
    script: python object_store/test_large_objects.py
    wait_for_nodes:
      num_nodes: 10

  variations:
    - __suffix__: aws

- name: many_actors
  group: core-scalability-test
  working_dir: benchmarks

  frequency: nightly-3x
  team: core
  env: aws_perf
  cluster:
    byod:
      type: gpu
      runtime_env:
        - LD_PRELOAD=/usr/lib/x86_64-linux-gnu/libjemalloc.so
    cluster_compute: distributed.yaml

  run:
    timeout: 3600
    script: python distributed/test_many_actors.py
    wait_for_nodes:
      num_nodes: 65

  variations:
    - __suffix__: aws
    - __suffix__: gce
      env: gce
      frequency: manual
      cluster:
        cluster_compute: distributed_gce.yaml

- name: many_actors_smoke_test
  group: core-scalability-test
  working_dir: benchmarks

  frequency: nightly
  team: core
  cluster:
    byod:
      type: gpu
      runtime_env:
        - LD_PRELOAD=/usr/lib/x86_64-linux-gnu/libjemalloc.so
    cluster_compute: distributed_smoke_test.yaml

  run:
    timeout: 3600
    script: SMOKE_TEST=1 python distributed/test_many_actors.py
    wait_for_nodes:
      num_nodes: 2


- name: many_tasks
  group: core-scalability-test
  working_dir: benchmarks

  frequency: nightly
  team: core
  env: aws_perf
  cluster:
    byod:
      type: gpu
      runtime_env:
        - LD_PRELOAD=/usr/lib/x86_64-linux-gnu/libjemalloc.so
    cluster_compute: distributed.yaml

  run:
    timeout: 3600
    script: python distributed/test_many_tasks.py --num-tasks=10000
    wait_for_nodes:
      num_nodes: 65

  variations:
    - __suffix__: aws
    - __suffix__: gce
      env: gce
      frequency: manual
      cluster:
        cluster_compute: distributed_gce.yaml

- name: many_pgs
  group: core-scalability-test
  working_dir: benchmarks

  frequency: nightly-3x
  team: core
  env: aws_perf
  cluster:
    byod:
      type: gpu
      runtime_env:
        - LD_PRELOAD=/usr/lib/x86_64-linux-gnu/libjemalloc.so
    cluster_compute: distributed.yaml

  run:
    timeout: 3600
    script: python distributed/test_many_pgs.py
    wait_for_nodes:
      num_nodes: 65

  variations:
    - __suffix__: aws
    - __suffix__: gce
      env: gce
      frequency: manual
      cluster:
        cluster_compute: distributed_gce.yaml


- name: many_pgs_smoke_test
  group: core-scalability-test
  working_dir: benchmarks

  frequency: nightly
  team: core
  cluster:
    byod:
      type: gpu
      runtime_env:
        - LD_PRELOAD=/usr/lib/x86_64-linux-gnu/libjemalloc.so
    cluster_compute: distributed_smoke_test.yaml

  run:
    timeout: 3600
    script: SMOKE_TEST=1 python distributed/test_many_pgs.py
    wait_for_nodes:
      num_nodes: 2


- name: many_nodes
  group: core-scalability-test
  working_dir: benchmarks

  frequency: nightly-3x
  team: core
  env: aws_perf
  cluster:
    byod:
      type: gpu
      runtime_env:
        - LD_PRELOAD=/usr/lib/x86_64-linux-gnu/libjemalloc.so
    cluster_compute: many_nodes.yaml

  run:
    timeout: 3600
    script: python distributed/test_many_tasks.py --num-tasks=1000
    wait_for_nodes:
      num_nodes: 250

  variations:
    - __suffix__: aws
    - __suffix__: gce
      env: gce
      frequency: manual
      cluster:
        cluster_compute: many_nodes_gce.yaml

- name: scheduling_test_many_0s_tasks_many_nodes
  group: core-scalability-test
  working_dir: benchmarks

  frequency: nightly
  team: core
  cluster:
    byod:
      type: gpu
      runtime_env:
        - LD_PRELOAD=/usr/lib/x86_64-linux-gnu/libjemalloc.so
    cluster_compute: scheduling.yaml

  run:
    timeout: 3600
    script: python distributed/test_scheduling.py --total-num-task=1984000 --num-cpu-per-task=1
      --task-duration-s=0 --total-num-actors=32 --num-actors-per-nodes=1

    wait_for_nodes:
      num_nodes: 32

  variations:
    - __suffix__: aws
    - __suffix__: gce
      env: gce
      frequency: manual
      cluster:
        cluster_compute: scheduling_gce.yaml


# - name: scheduling_test_many_5s_tasks_single_node
#   group: core-scalability-test
#   working_dir: benchmarks

#   frequency: nightly
#   team: core
#   cluster:
#     cluster_compute: scheduling.yaml

#   run:
#     timeout: 3600
#     script: python distributed/test_scheduling.py --total-num-task=1984000 --num-cpu-per-task=1
#       --task-duration-s=5 --total-num-actors=1 --num-actors-per-nodes=1

#     wait_for_nodes:
#       num_nodes: 32
#       timeout: 600

#   stable: false

# - name: scheduling_test_many_5s_tasks_many_nodes
#   group: core-scalability-test
#   working_dir: benchmarks

#   frequency: nightly
#   team: core
#   cluster:
#     cluster_compute: scheduling.yaml

#   run:
#     timeout: 3600
#     script: python distributed/test_scheduling.py --total-num-task=1984000 --num-cpu-per-task=1
#       --task-duration-s=5 --total-num-actors=32 --num-actors-per-nodes=1

#     wait_for_nodes:
#       num_nodes: 32
#       timeout: 600

#   stable: false


##################
# Core Chaos tests
##################

- name: chaos_many_tasks_kill_raylet
  group: core-nightly-test
  working_dir: nightly_tests

  frequency: nightly
  team: core
  cluster:
    byod: {}
    cluster_compute: chaos_test/compute_template.yaml

  run:
    timeout: 3600
    wait_for_nodes:
      num_nodes: 10
    prepare: python setup_chaos.py --no-start
    script: python chaos_test/test_chaos_basic.py --workload=tasks

  variations:
    - __suffix__: aws
    - __suffix__: gce
      env: gce
      frequency: manual
      cluster:
        cluster_compute: chaos_test/compute_template_gce.yaml

- name: chaos_many_tasks_terminate_instance
  group: core-nightly-test
  working_dir: nightly_tests

  frequency: nightly
  team: core
  cluster:
    byod: {}
    cluster_compute: chaos_test/compute_template.yaml

  run:
    timeout: 3600
    wait_for_nodes:
      num_nodes: 10
    prepare: python setup_chaos.py --no-start --chaos TerminateEC2Instance
    script: python chaos_test/test_chaos_basic.py --workload=tasks

  variations:
    - __suffix__: aws

- name: chaos_many_actors_kill_raylet
  group: core-nightly-test
  working_dir: nightly_tests

  frequency: nightly
  team: core
  cluster:
    byod: {}
    cluster_compute: chaos_test/compute_template.yaml

  run:
    timeout: 4200
    wait_for_nodes:
      num_nodes: 10
    prepare: python setup_chaos.py --no-start
    script: python chaos_test/test_chaos_basic.py --workload=actors

  variations:
    - __suffix__: aws
    - __suffix__: gce
      env: gce
      frequency: manual
      cluster:
        cluster_compute: chaos_test/compute_template_gce.yaml

- name: chaos_many_actors_terminate_instance
  group: core-nightly-test
  working_dir: nightly_tests

  frequency: nightly
  team: core
  cluster:
    byod: {}
    cluster_compute: chaos_test/compute_template.yaml

  run:
    timeout: 4200
    wait_for_nodes:
      num_nodes: 10
    prepare: python setup_chaos.py --no-start --chaos TerminateEC2Instance
    script: python chaos_test/test_chaos_basic.py --workload=actors

  variations:
    - __suffix__: aws

- name: chaos_dask_on_ray_large_scale_test_no_spilling
  group: data-tests
  working_dir: nightly_tests

  frequency: nightly
  team: data

  cluster:
    byod:
      runtime_env:
        - RAY_lineage_pinning_enabled=1
    cluster_compute: dask_on_ray/chaos_dask_on_ray_stress_compute.yaml

  run:
    timeout: 7200
    wait_for_nodes:
      num_nodes: 21
    prepare: python setup_chaos.py --kill-interval 100
    script: python dask_on_ray/large_scale_test.py --num_workers 20 --worker_obj_store_size_in_gb
      20 --error_rate 0  --data_save_path /tmp/ray

  variations:
    - __suffix__: aws
    - __suffix__: gce
      env: gce
      frequency: manual
      cluster:
        cluster_compute: dask_on_ray/dask_on_ray_stress_compute_gce.yaml

- name: chaos_dask_on_ray_large_scale_test_spilling
  group: data-tests
  working_dir: nightly_tests

  frequency: nightly
  team: data

  cluster:
    byod:
      runtime_env:
        - RAY_lineage_pinning_enabled=1
    cluster_compute: dask_on_ray/dask_on_ray_stress_compute.yaml

  run:
    timeout: 7200
    wait_for_nodes:
      num_nodes: 21
    prepare: python setup_chaos.py --kill-interval 100
    script: python dask_on_ray/large_scale_test.py --num_workers 150 --worker_obj_store_size_in_gb
      70 --error_rate 0  --data_save_path /tmp/ray

  variations:
    - __suffix__: aws
    - __suffix__: gce
      env: gce
      frequency: manual
      cluster:
        cluster_compute: dask_on_ray/dask_on_ray_stress_compute_gce.yaml

#####################
# Observability tests
#####################
- name: agent_stress_test
  group: core-observability-test
  working_dir: dashboard

  frequency: nightly
  team: core
  cluster:
    byod:
      type: gpu
      runtime_env:
        - RAY_INTERNAL_MEM_PROFILE_COMPONENTS=dashboard_agent
      post_build_script: byod_agent_stress_test.sh
    cluster_compute: agent_stress_compute.yaml

  run:
    timeout: 14400
    script: python mem_check.py --working-dir .

  variations:
    - __suffix__: aws
    - __suffix__: gce
      env: gce
      frequency: manual
      cluster:
        cluster_compute: agent_stress_compute_gce.yaml

- name: k8s_serve_ha_test
  group: k8s-test
  working_dir: k8s_tests

  stable: false

  frequency: nightly
  team: serve
  cluster:
    byod: {}
    cluster_compute: compute_tpl.yaml

  run:
    timeout: 28800 # 8h
    prepare: bash prepare.sh
    script: python run_gcs_ft_on_k8s.py

- name: aws_cluster_launcher
  group: cluster-launcher-test
  working_dir: ../python/ray/autoscaler/

  frequency: nightly
  team: clusters

  cluster:
    byod: {}
    cluster_compute: aws/tests/aws_compute.yaml

  run:
    timeout: 2400
    script: python launch_and_verify_cluster.py aws/tests/aws_cluster.yaml --num-expected-nodes 2 --retries 10


- name: aws_cluster_launcher_nightly_image
  group: cluster-launcher-test
  working_dir: ../python/ray/autoscaler/

  frequency: manual
  team: clusters
  cluster:
    byod: {}
    cluster_compute: aws/tests/aws_compute.yaml

  run:
    timeout: 2400
    script: python launch_and_verify_cluster.py aws/tests/aws_cluster.yaml --num-expected-nodes 2 --retries 10 --docker-override nightly


- name: aws_cluster_launcher_latest_image
  group: cluster-launcher-test
  working_dir: ../python/ray/autoscaler/

  frequency: manual
  team: clusters
  cluster:
    byod: {}
    cluster_compute: aws/tests/aws_compute.yaml

  run:
    timeout: 2400
    script: python launch_and_verify_cluster.py aws/tests/aws_cluster.yaml --num-expected-nodes 2 --retries 10 --docker-override latest


- name: aws_cluster_launcher_release_image
  group: cluster-launcher-test
  working_dir: ../python/ray/autoscaler/

  frequency: manual
  team: clusters
  cluster:
    byod: {}
    cluster_compute: aws/tests/aws_compute.yaml

  run:
    timeout: 2400
    script: python launch_and_verify_cluster.py aws/tests/aws_cluster.yaml --num-expected-nodes 2 --retries 10 --docker-override commit



- name: aws_cluster_launcher_minimal
  group: cluster-launcher-test
  working_dir: ../python/ray/autoscaler/

  frequency: nightly
  team: clusters
  cluster:
    byod: {}
    cluster_compute: aws/tests/aws_compute.yaml

  run:
    timeout: 1200
    script: python launch_and_verify_cluster.py aws/example-minimal.yaml

- name: aws_cluster_launcher_full
  group: cluster-launcher-test
  working_dir: ../python/ray/autoscaler/

  frequency: nightly
  team: clusters
  cluster:
    byod: {}
    cluster_compute: aws/tests/aws_compute.yaml

  run:
    timeout: 3000
    script: python launch_and_verify_cluster.py aws/example-full.yaml --num-expected-nodes 2 --retries 20 --docker-override latest

- name: gcp_cluster_launcher_minimal
  group: cluster-launcher-test
  working_dir: ../python/ray/autoscaler/

  stable: true

  env: gce
  frequency: nightly
  team: clusters
  cluster:
    byod: {}
    cluster_compute: gcp/tests/single_node_32_cpu_gce.yaml

  run:
    timeout: 1200
    script: python launch_and_verify_cluster.py gcp/example-minimal-pinned.yaml

- name: gcp_cluster_launcher_full
  group: cluster-launcher-test
  working_dir: ../python/ray/autoscaler/

  stable: true

  env: gce
  frequency: nightly
  team: clusters
  cluster:
    byod: {}
    cluster_compute: gcp/tests/single_node_32_cpu_gce.yaml

  run:
    timeout: 4800
    script: python launch_and_verify_cluster.py gcp/example-full.yaml --num-expected-nodes 2 --retries 30

- name: gcp_cluster_launcher_latest_image
  group: cluster-launcher-test
  working_dir: ../python/ray/autoscaler/

  stable: true

  env: gce
  frequency: manual
  team: clusters
  cluster:
    byod: {}
    cluster_compute: gcp/tests/single_node_32_cpu_gce.yaml

  run:
    timeout: 3600
    script: python launch_and_verify_cluster.py gcp/example-full.yaml --num-expected-nodes 2 --retries 20  --docker-override latest

- name: gcp_cluster_launcher_nightly_image
  group: cluster-launcher-test
  working_dir: ../python/ray/autoscaler/

  stable: true

  env: gce
  frequency: manual
  team: clusters
  cluster:
    byod: {}
    cluster_compute: gcp/tests/single_node_32_cpu_gce.yaml

  run:
    timeout: 3600
    script: python launch_and_verify_cluster.py gcp/example-full.yaml --num-expected-nodes 2 --retries 20  --docker-override nightly


- name: gcp_cluster_launcher_release_image
  group: cluster-launcher-test
  working_dir: ../python/ray/autoscaler/

  stable: true

  env: gce
  frequency: manual
  team: clusters
  cluster:
    byod: {}
    cluster_compute: gcp/tests/single_node_32_cpu_gce.yaml

  run:
    timeout: 3600
    script: python launch_and_verify_cluster.py gcp/example-full.yaml --num-expected-nodes 2 --retries 20  --docker-override commit

- name: gcp_cluster_launcher_gpu_docker
  group: cluster-launcher-test
  working_dir: ../python/ray/autoscaler/

  stable: true

  env: gce
  frequency: weekly
  team: clusters
  cluster:
    byod: {}
    cluster_compute: gcp/tests/single_node_32_cpu_gce.yaml

  run:
    timeout: 1200
    script: python launch_and_verify_cluster.py gcp/example-gpu-docker.yaml

- name: autoscaler_aws
  group: autoscaler-test
  working_dir: autoscaling_tests

  stable: False

  frequency: nightly
  team: core

  cluster:
    # leave oom disabled as test is marked unstable at the moment.
    byod:
      runtime_env:
        - RAY_memory_monitor_refresh_ms=0
      pip:
        - ray[default]
    cluster_compute: aws.yaml

  run:
    timeout: 1800
    script: python run.py


##############
# LLM Serve
##############

# Runs performance benchmark tests against vLLM service
- name: llm_serve_llama_3dot1_8B_quantized_tp_1
  frequency: nightly
  python: "3.11"
  group: llm-serve
  team: llm
  working_dir: llm_tests/serve

  cluster:
    byod:
      type: llm-cu124
    cluster_compute: llm_auto_select_worker.yaml
    # NOTE: Important for getting the correct secrets
    cloud_id: cld_wy5a6nhazplvu32526ams61d98
    project_id: prj_lhlrf1u5yv8qz9qg3xzw8fkiiq

  run:
    timeout: 3600
    long_running: false
    script: python run_llm_serve_test_and_bms.py --serve-config-file configs/serve_llama_3dot1_8b_quantized_tp1.yaml --run-vllm-profiler --run-serve-llm-profiler

# Runs performance benchmark tests against vLLM service
- name: llm_serve_llama_3dot1_8B_tp_2
  frequency: nightly
  python: "3.11"
  group: llm-serve
  team: llm
  working_dir: llm_tests/serve

  cluster:
    byod:
      type: llm-cu124
    cluster_compute: llm_auto_select_worker.yaml
    # NOTE: Important for getting the correct secrets
    cloud_id: cld_wy5a6nhazplvu32526ams61d98
    project_id: prj_lhlrf1u5yv8qz9qg3xzw8fkiiq

  run:
    timeout: 3600
    long_running: false
    script: python run_llm_serve_test_and_bms.py --serve-config-file configs/serve_llama_3dot1_8b_tp2.yaml --run-vllm-profiler --run-serve-llm-profiler

- name: llm_serve_llama_3dot2_1B_no_accelerator
  frequency: nightly
  python: "3.11"
  group: llm-serve
  team: llm
  working_dir: llm_tests/serve

  cluster:
    byod:
      type: llm-cu124
    cluster_compute: llm_g5-4xlarge.yaml
    # NOTE: Important for getting the correct secrets
    cloud_id: cld_wy5a6nhazplvu32526ams61d98
    project_id: prj_lhlrf1u5yv8qz9qg3xzw8fkiiq

  run:
    timeout: 3600
    long_running: false
    script: python run_llm_serve_test_and_bms.py --serve-config-file configs/serve_llama_3dot2_1b_no_accelerator.yaml --run-serve-llm-profiler


- name: llm_serve_llama_3dot1_8B_lora
  frequency: nightly
  python: "3.11"
  group: llm-serve
  team: llm
  working_dir: llm_tests/serve

  cluster:
    byod:
      type: llm-cu124
    cluster_compute: llm_auto_select_worker.yaml
    # NOTE: Important for getting the correct secrets
    cloud_id: cld_wy5a6nhazplvu32526ams61d98
    project_id: prj_lhlrf1u5yv8qz9qg3xzw8fkiiq

  run:
    timeout: 3600
    long_running: false
    script: python run_llm_serve_test_and_bms.py --serve-config-file configs/serve_llama_3dot1_8b_lora.yaml

- name: llm_serve_llama_3dot2_1B_s3
  frequency: nightly
  python: "3.11"
  group: llm-serve
  team: llm
  working_dir: llm_tests/serve

  cluster:
    byod:
      type: llm-cu124
    cluster_compute: llm_auto_select_worker.yaml
    # NOTE: Important for getting the correct secrets
    cloud_id: cld_wy5a6nhazplvu32526ams61d98
    project_id: prj_lhlrf1u5yv8qz9qg3xzw8fkiiq

  run:
    timeout: 3600
    long_running: false
    script: python run_llm_serve_test_and_bms.py --serve-config-file configs/serve_llama_3dot2_1b_s3.yaml --skip-hf-token true

- name: llm_serve_correctness
  frequency: nightly
  python: "3.11"
  group: llm-serve
  team: llm
  working_dir: llm_tests/serve

  cluster:
    byod:
      type: llm-cu124
      runtime_env:
        - VLLM_USE_V1=1
    cluster_compute: llm_four_L4_gpu_head_node.yaml
    # NOTE: Important for getting the correct secrets
    cloud_id: cld_wy5a6nhazplvu32526ams61d98
    project_id: prj_lhlrf1u5yv8qz9qg3xzw8fkiiq
  run:
    timeout: 3600
    long_running: false
    script: pytest -vs test_llm_serve_correctness.py

- name: llm_serve_integration
  frequency: nightly
  python: "3.11"
  group: llm-serve
  team: llm
  working_dir: llm_tests/serve

  cluster:
    byod:
      type: llm-cu124
      runtime_env:
        - VLLM_USE_V1=1
    cluster_compute: llm_g5-4xlarge.yaml
    # NOTE: Important for getting the correct secrets
    cloud_id: cld_wy5a6nhazplvu32526ams61d98
    project_id: prj_lhlrf1u5yv8qz9qg3xzw8fkiiq
  run:
    timeout: 3600
    long_running: false
    script: pytest -vs test_llm_serve_integration.py

- name: llm_serve_llama_3dot1_8B_quantized_tp1_1p1d
  frequency: nightly
  python: "3.11"
  group: llm-serve
  team: llm
  working_dir: llm_tests/serve

  cluster:
    byod:
      type: llm-cu124
      # TODO(lk-chen): remove once we bump vllm to 0.9.0
      post_build_script: byod_llm_pd_disagg_test.sh
    cluster_compute: llm_auto_select_worker.yaml
    # NOTE: Important for getting the correct secrets
    cloud_id: cld_wy5a6nhazplvu32526ams61d98
    project_id: prj_lhlrf1u5yv8qz9qg3xzw8fkiiq

  run:
    timeout: 3600
    long_running: false
    script: python run_llm_serve_test_and_bms.py --serve-config-file configs/serve_llama_3dot1_8b_quantized_tp1_1p1d.yaml --skip-hf-token true

- name: llm_serve_llama_3dot1_8B_quantized_tp1_2p6d
  frequency: nightly
  python: "3.11"
  group: llm-serve
  team: llm
  working_dir: llm_tests/serve

  cluster:
    byod:
      type: llm-cu124
      # TODO(lk-chen): remove once we bump vllm to 0.9.0
      post_build_script: byod_llm_pd_disagg_test.sh
    cluster_compute: llm_auto_select_worker.yaml
    # NOTE: Important for getting the correct secrets
    cloud_id: cld_wy5a6nhazplvu32526ams61d98
    project_id: prj_lhlrf1u5yv8qz9qg3xzw8fkiiq

  run:
    timeout: 3600
    long_running: false
    script: python run_llm_serve_test_and_bms.py --serve-config-file configs/serve_llama_3dot1_8b_quantized_tp1_2p6d.yaml --skip-hf-token true


##############
# LLM Batch
##############

- name: llm_batch_vllm
  frequency: nightly
  python: "3.11"
  group: llm-batch
  team: llm
  working_dir: llm_tests/batch

  cluster:
    byod:
      type: llm-cu124
    cluster_compute: llm_4xl4.yaml

  run:
    timeout: 3600
    script: >
      pytest -sv test_batch_vllm.py

- name: llm_batch_sglang_llama
  frequency: nightly
  python: "3.11"
  group: llm-batch
  team: llm
  working_dir: llm_tests/batch

  cluster:
    byod:
      type: llm-cu124
      post_build_script: byod_llm_sglang_test.sh
    cluster_compute: llm_4xl4.yaml

  run:
    timeout: 3600
    script: >
      pytest -sv test_batch_sglang.py


#######################
# Ray examples tests
#######################


- name: e2e_xgboost  # do not use dashes (regex sensitive)
  frequency: weekly
  python: "3.11"
  group: ray-examples
  team: ml
  working_dir: //doc/source/ray-overview/examples/e2e-xgboost # use // to access from repo's root

  cluster:
    byod:
      type: cu123  # anyscale/ray:<PR_RAY_VERSION>-py311-cu123
      post_build_script: byod_e2e_xgboost.sh  # release/ray_release/byod/
    cluster_compute: ci/aws.yaml  # relative to working_dir

  run:
    timeout: 3600
    script: PYTHONPATH=. python dist_xgboost/train.py  # relative to working_dir

  variations:
    - __suffix__: aws  # uses default specs above
    - __suffix__: gce
      env: gce
      frequency: manual
      cluster:
        cluster_compute: ci/gce.yaml  # relative to working_dir


- name: entity_recognition_with_llms  # do not use dashes (regex sensitive)
  frequency: weekly
  python: "3.11"
  group: ray-examples
  team: ml
  working_dir: //doc/source/ray-overview/examples/entity-recognition-with-llms  # use // to access from repo's root

  cluster:
    byod:
      type: llm-cu124  # anyscale/ray-llm:<PR_RAY_VERSION>-py311-cu124
      post_build_script: byod_llm_ner.sh  # release/ray_release/byod/
    cluster_compute: ci/aws.yaml  # relative to working_dir

  run:
    timeout: 3600
    script: bash ci/tests.sh  # relative to working_dir

  variations:
    - __suffix__: aws  # uses default specs above
    - __suffix__: gce
      env: gce
      frequency: manual
      cluster:
        cluster_compute: ci/gce.yaml  # relative to working_dir

- name: e2e_audio
  frequency: weekly
  python: "3.11"
  group: ray-examples
  team: ml
  working_dir: //doc/source/ray-overview/examples/e2e-audio  # use // to access from repo's root

  cluster:
    byod:
      type: llm-cu124
      post_build_script: byod_e2e_audio.sh
    cluster_compute: ci/aws.yaml

  run:
    timeout: 3600
    script: bash ci/tests.sh

  variations:
    - __suffix__: aws
    - __suffix__: gce
      env: gce
      frequency: manual
      cluster:
        cluster_compute: ci/gce.yaml  # relative to working_dir

<<<<<<< HEAD

- name: e2e_timeseries
  frequency: weekly
  python: "3.11"
  group: ray-examples
  team: ml
  working_dir: //doc/source/ray-overview/examples/e2e-timeseries  # use // to access from repo's root

  cluster:
    byod:
      type: cu123
      post_build_script: byod_e2e_timeseries.sh
    cluster_compute: ci/aws.yaml

  run:
    timeout: 3600
    script: python ci/tests.py

  variations:
    - __suffix__: aws
=======
- name: e2e_multimodal_ai_workloads  # do not use dashes (regex sensitive)
  frequency: weekly
  python: "3.12"
  group: ray-examples
  team: ml
  working_dir: //doc/source/ray-overview/examples/e2e-multimodal-ai-workloads  # use // to access from repo's root

  cluster:
    byod:
      type: cu123  # anyscale/ray-llm:<PR_RAY_VERSION>-py311-cu124
      post_build_script: byod_e2e_multimodal_ai_workloads.sh  # release/ray_release/byod/
    cluster_compute: ci/aws.yaml  # relative to working_dir

  run:
    timeout: 3600
    script: bash ci/tests.sh  # relative to working_dir

  variations:
    - __suffix__: aws  # uses default specs above
>>>>>>> 5166b1d8
    - __suffix__: gce
      env: gce
      frequency: manual
      cluster:
        cluster_compute: ci/gce.yaml  # relative to working_dir<|MERGE_RESOLUTION|>--- conflicted
+++ resolved
@@ -4470,8 +4470,6 @@
       cluster:
         cluster_compute: ci/gce.yaml  # relative to working_dir
 
-<<<<<<< HEAD
-
 - name: e2e_timeseries
   frequency: weekly
   python: "3.11"
@@ -4491,7 +4489,7 @@
 
   variations:
     - __suffix__: aws
-=======
+
 - name: e2e_multimodal_ai_workloads  # do not use dashes (regex sensitive)
   frequency: weekly
   python: "3.12"
@@ -4511,7 +4509,6 @@
 
   variations:
     - __suffix__: aws  # uses default specs above
->>>>>>> 5166b1d8
     - __suffix__: gce
       env: gce
       frequency: manual
