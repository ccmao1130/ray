# Time-series forecasting with DLinear

<div align="left">
<a target="_blank" href="https://console.anyscale.com/"><img src="https://img.shields.io/badge/🚀%20Run%20on-Anyscale-9hf"></a>&nbsp;
<a href="https://github.com/anyscale/e2e-timeseries" role="button"><img src="https://img.shields.io/static/v1?label=&message=View%20On%20GitHub&color=586069&logo=github&labelColor=2f363d"></a>
</div>


These tutorials implement an end-to-end time-series application including:

- **Distributed data preprocessing and model training**: Ingest and preprocess data at scale using [Ray Data](https://docs.ray.io/en/latest/data/data.html). Then, train a distributed [DLinear model](https://github.com/cure-lab/LTSF-Linear) using [Ray Train](https://docs.ray.io/en/latest/train/train.html).

- **Model validation using offline inference**: Evaluate the model using Ray Data offline batch inference.

- **Online model serving**: Deploy the model as a scalable online service using [Ray Serve](https://docs.ray.io/en/latest/serve/index.html).

- **Production deployment**: Create production batch Jobs for offline workloads including data prep, training, batch prediction, and potentially online Services.

<<<<<<< HEAD
## Dependencies

Install the required dependencies for this tutorial using:

```python
pip install -r requirements.txt
=======
## Setup

Run the following:

```bash
pip install -r requirements.txt && pip install -e .
>>>>>>> 549099e4
```

## Acknowledgements

This repository is based on the official `DLinear` implementations:
- [`DLinear`](https://github.com/vivva/DLinear)
- [`LTSF-Linear`](https://github.com/cure-lab/LTSF-Linear)

And the original publication:
- ["Are Transformers Effective for Time Series Forecasting?"](https://arxiv.org/abs/2205.13504)<|MERGE_RESOLUTION|>--- conflicted
+++ resolved
@@ -16,21 +16,12 @@
 
 - **Production deployment**: Create production batch Jobs for offline workloads including data prep, training, batch prediction, and potentially online Services.
 
-<<<<<<< HEAD
-## Dependencies
-
-Install the required dependencies for this tutorial using:
-
-```python
-pip install -r requirements.txt
-=======
 ## Setup
 
 Run the following:
 
 ```bash
 pip install -r requirements.txt && pip install -e .
->>>>>>> 549099e4
 ```
 
 ## Acknowledgements
