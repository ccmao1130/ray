// Copyright 2017 The Ray Authors.
//
// Licensed under the Apache License, Version 2.0 (the "License");
// you may not use this file except in compliance with the License.
// You may obtain a copy of the License at
//
//  http://www.apache.org/licenses/LICENSE-2.0
//
// Unless required by applicable law or agreed to in writing, software
// distributed under the License is distributed on an "AS IS" BASIS,
// WITHOUT WARRANTIES OR CONDITIONS OF ANY KIND, either express or implied.
// See the License for the specific language governing permissions and
// limitations under the License.

#pragma once

#include "absl/base/optimization.h"
#include "absl/container/flat_hash_map.h"
#include "ray/common/asio/periodical_runner.h"
#include "ray/common/buffer.h"
#include "ray/common/placement_group.h"
#include "ray/core_worker/actor_handle.h"
#include "ray/core_worker/actor_manager.h"
#include "ray/core_worker/common.h"
#include "ray/core_worker/context.h"
#include "ray/core_worker/core_worker_options.h"
#include "ray/core_worker/core_worker_process.h"
#include "ray/core_worker/future_resolver.h"
#include "ray/core_worker/lease_policy.h"
#include "ray/core_worker/object_recovery_manager.h"
#include "ray/core_worker/profile_event.h"
#include "ray/core_worker/reference_count.h"
#include "ray/core_worker/store_provider/memory_store/memory_store.h"
#include "ray/core_worker/store_provider/plasma_store_provider.h"
#include "ray/core_worker/task_event_buffer.h"
#include "ray/core_worker/transport/direct_actor_transport.h"
#include "ray/core_worker/transport/direct_task_transport.h"
#include "ray/gcs/gcs_client/gcs_client.h"
#include "ray/pubsub/publisher.h"
#include "ray/pubsub/subscriber.h"
#include "ray/raylet_client/raylet_client.h"
#include "ray/rpc/node_manager/node_manager_client.h"
#include "ray/rpc/worker/core_worker_client.h"
#include "ray/rpc/worker/core_worker_server.h"
#include "ray/util/process.h"
#include "src/ray/protobuf/pubsub.pb.h"

/// The set of gRPC handlers and their associated level of concurrency. If you want to
/// add a new call to the worker gRPC server, do the following:
/// 1) Add the rpc to the CoreWorkerService in core_worker.proto, e.g., "ExampleCall"
/// 2) Add a new macro to RAY_CORE_WORKER_DECLARE_RPC_HANDLERS
///    in core_worker_server.h,
//     e.g. "DECLARE_VOID_RPC_SERVICE_HANDLER_METHOD(ExampleCall)"
/// 3) Add a new macro to RAY_CORE_WORKER_RPC_HANDLERS in core_worker_server.h, e.g.
///    "RPC_SERVICE_HANDLER(CoreWorkerService, ExampleCall, 1)"
/// 4) Add a method to the CoreWorker class below: "CoreWorker::HandleExampleCall"

namespace ray {
namespace core {

JobID GetProcessJobID(const CoreWorkerOptions &options);

/// Tracks stats for inbound tasks (tasks this worker is executing).
/// The counters are keyed by the function name in task spec.
class TaskCounter {
  /// A task can only be one of the following state. Received state in particular
  /// covers from the point of RPC call to beginning execution.
  enum TaskStatusType { kPending, kRunning, kFinished };

 public:
  TaskCounter() {
    counter_.SetOnChangeCallback(
        [this](const std::tuple<std::string, TaskStatusType, bool> &key)
            EXCLUSIVE_LOCKS_REQUIRED(&mu_) mutable {
              if (std::get<1>(key) != kRunning) {
                return;
              }
              auto func_name = std::get<0>(key);
              auto is_retry = std::get<2>(key);
              int64_t running_total = counter_.Get(key);
              int64_t num_in_get = running_in_get_counter_.Get({func_name, is_retry});
              int64_t num_in_wait = running_in_wait_counter_.Get({func_name, is_retry});
              auto is_retry_label = is_retry ? "1" : "0";
              // RUNNING_IN_RAY_GET/WAIT are sub-states of RUNNING, so we need to subtract
              // them out to avoid double-counting.
              ray::stats::STATS_tasks.Record(
                  running_total - num_in_get - num_in_wait,
                  {{"State", rpc::TaskStatus_Name(rpc::TaskStatus::RUNNING)},
                   {"Name", func_name},
                   {"IsRetry", is_retry_label},
                   {"JobId", job_id_},
                   {"Source", "executor"}});
              // Negate the metrics recorded from the submitter process for these tasks.
              ray::stats::STATS_tasks.Record(
                  -running_total,
                  {{"State", rpc::TaskStatus_Name(rpc::TaskStatus::SUBMITTED_TO_WORKER)},
                   {"Name", func_name},
                   {"IsRetry", is_retry_label},
                   {"JobId", job_id_},
                   {"Source", "executor"}});
              // Record sub-state for get.
              ray::stats::STATS_tasks.Record(
                  num_in_get,
                  {{"State", rpc::TaskStatus_Name(rpc::TaskStatus::RUNNING_IN_RAY_GET)},
                   {"Name", func_name},
                   {"IsRetry", is_retry_label},
                   {"JobId", job_id_},
                   {"Source", "executor"}});
              // Record sub-state for wait.
              ray::stats::STATS_tasks.Record(
                  num_in_wait,
                  {{"State", rpc::TaskStatus_Name(rpc::TaskStatus::RUNNING_IN_RAY_WAIT)},
                   {"Name", func_name},
                   {"IsRetry", is_retry_label},
                   {"JobId", job_id_},
                   {"Source", "executor"}});
            });
  }

  void BecomeActor(const std::string &actor_name) {
    absl::MutexLock l(&mu_);
    actor_name_ = actor_name;
  }

  void SetJobId(const JobID &job_id) {
    absl::MutexLock l(&mu_);
    job_id_ = job_id.Hex();
  }

  bool IsActor() EXCLUSIVE_LOCKS_REQUIRED(&mu_) { return actor_name_.size() > 0; }

  void RecordMetrics() {
    absl::MutexLock l(&mu_);
    counter_.FlushOnChangeCallbacks();
    if (IsActor()) {
      float running = 0.0;
      float in_get = 0.0;
      float in_wait = 0.0;
      if (running_in_wait_counter_.Total() > 0) {
        in_wait = 1.0;
      } else if (running_in_get_counter_.Total() > 0) {
        in_get = 1.0;
      } else if (num_tasks_running_ > 0) {
        running = 1.0;
      }
      ray::stats::STATS_actors.Record(-(running + in_get + in_wait),
                                      {{"State", "ALIVE"},
                                       {"Name", actor_name_},
                                       {"Source", "executor"},
                                       {"JobId", job_id_}});
      ray::stats::STATS_actors.Record(running,
                                      {{"State", "RUNNING_TASK"},
                                       {"Name", actor_name_},
                                       {"Source", "executor"},
                                       {"JobId", job_id_}});
      ray::stats::STATS_actors.Record(in_get,
                                      {{"State", "RUNNING_IN_RAY_GET"},
                                       {"Name", actor_name_},
                                       {"Source", "executor"},
                                       {"JobId", job_id_}});
      ray::stats::STATS_actors.Record(in_wait,
                                      {{"State", "RUNNING_IN_RAY_WAIT"},
                                       {"Name", actor_name_},
                                       {"Source", "executor"},
                                       {"JobId", job_id_}});
    }
  }

  void IncPending(const std::string &func_name, bool is_retry) {
    absl::MutexLock l(&mu_);
    counter_.Increment({func_name, kPending, is_retry});
  }

  void MovePendingToRunning(const std::string &func_name, bool is_retry) {
    absl::MutexLock l(&mu_);
    counter_.Swap({func_name, kPending, is_retry}, {func_name, kRunning, is_retry});
    num_tasks_running_++;
  }

  void MoveRunningToFinished(const std::string &func_name, bool is_retry) {
    absl::MutexLock l(&mu_);
    counter_.Swap({func_name, kRunning, is_retry}, {func_name, kFinished, is_retry});
    num_tasks_running_--;
    RAY_CHECK(num_tasks_running_ >= 0);
  }

  void SetMetricStatus(const std::string &func_name,
                       rpc::TaskStatus status,
                       bool is_retry) {
    absl::MutexLock l(&mu_);
    // Add a no-op increment to counter_ so that
    // it will invoke a callback upon RecordMetrics.
    counter_.Increment({func_name, TaskStatusType::kRunning, is_retry}, 0);
    if (status == rpc::TaskStatus::RUNNING_IN_RAY_GET) {
      running_in_get_counter_.Increment({func_name, is_retry});
    } else if (status == rpc::TaskStatus::RUNNING_IN_RAY_WAIT) {
      running_in_wait_counter_.Increment({func_name, is_retry});
    } else {
      RAY_CHECK(false) << "Unexpected status " << rpc::TaskStatus_Name(status);
    }
  }

  void UnsetMetricStatus(const std::string &func_name,
                         rpc::TaskStatus status,
                         bool is_retry) {
    absl::MutexLock l(&mu_);
    // Add a no-op decrement to counter_ so that
    // it will invoke a callback upon RecordMetrics.
    counter_.Decrement({func_name, TaskStatusType::kRunning, is_retry}, 0);
    if (status == rpc::TaskStatus::RUNNING_IN_RAY_GET) {
      running_in_get_counter_.Decrement({func_name, is_retry});
    } else if (status == rpc::TaskStatus::RUNNING_IN_RAY_WAIT) {
      running_in_wait_counter_.Decrement({func_name, is_retry});
    } else {
      RAY_CHECK(false) << "Unexpected status " << rpc::TaskStatus_Name(status);
    }
  }

  std::unordered_map<std::string, std::vector<int64_t>> AsMap() const {
    absl::MutexLock l(&mu_);
    std::unordered_map<std::string, std::vector<int64_t>> total_counts;

    counter_.ForEachEntry(
        [&total_counts](const std::tuple<std::string, TaskStatusType, bool> &key,
                        int64_t value) mutable {
          auto func_name = std::get<0>(key);
          auto status = std::get<1>(key);
          total_counts[func_name].resize(3, 0);
          if (status == kPending) {
            total_counts[func_name][0] = value;
          } else if (status == kRunning) {
            total_counts[func_name][1] = value;
          } else if (status == kFinished) {
            total_counts[func_name][2] = value;
          } else {
            RAY_CHECK(false) << "Invalid task status type " << status;
          }
        });

    return total_counts;
  }

 private:
  mutable absl::Mutex mu_;
  // Tracks all tasks submitted to this worker by state, is_retry.
  CounterMap<std::tuple<std::string, TaskStatusType, bool>> counter_ GUARDED_BY(&mu_);

  // Additionally tracks the sub-states of RUNNING_IN_RAY_GET/WAIT. The counters here
  // overlap with those of counter_.
  CounterMap<std::pair<std::string, bool>> running_in_get_counter_ GUARDED_BY(&mu_);
  CounterMap<std::pair<std::string, bool>> running_in_wait_counter_ GUARDED_BY(&mu_);

  std::string job_id_ GUARDED_BY(&mu_) = "";
  // Used for actor state tracking.
  std::string actor_name_ GUARDED_BY(&mu_) = "";
  int64_t num_tasks_running_ GUARDED_BY(&mu_) = 0;
};

struct TaskToRetry {
  /// Time when the task should be retried.
  int64_t execution_time_ms;

  /// The details of the task.
  TaskSpecification task_spec;
};

/// Sorts TaskToRetry in descending order of the execution time.
/// Priority queue naturally sorts elements in descending order,
/// in order to have the tasks ordered by execution time in
/// ascending order we use a comparator that sorts elements in
/// descending order. Per docs "Priority queues are a type of container
/// adaptors, specifically designed such that its first element is always
/// the greatest of the elements it contains".
class TaskToRetryDescComparator {
 public:
  bool operator()(const TaskToRetry &left, const TaskToRetry &right) {
    return left.execution_time_ms > right.execution_time_ms;
  }
};

/// The root class that contains all the core and language-independent functionalities
/// of the worker. This class is supposed to be used to implement app-language (Java,
/// Python, etc) workers.
class CoreWorker : public rpc::CoreWorkerServiceHandler {
 public:
  /// Construct a CoreWorker instance.
  ///
  /// \param[in] options The various initialization options.
  /// \param[in] worker_id ID of this worker.
  CoreWorker(const CoreWorkerOptions &options, const WorkerID &worker_id);

  CoreWorker(CoreWorker const &) = delete;

  /// Core worker's deallocation lifecycle
  ///
  /// Shutdown API must be called before deallocating a core worker.
  /// Otherwise, it can have various destruction order related memory corruption.
  ///
  /// If the core worker is initiated at a driver, the driver is responsible for calling
  /// the shutdown API before terminating. If the core worker is initated at a worker,
  /// shutdown must be called before terminating the task execution loop.
  ~CoreWorker();

  void operator=(CoreWorker const &other) = delete;

  ///
  /// Public methods used by `CoreWorkerProcess` and `CoreWorker` itself.
  ///

  /// Connect to the raylet and notify that the core worker is ready.
  /// If the options.connect_on_start is false, it doesn't need to be explicitly
  /// called.
  void ConnectToRaylet();

  /// Gracefully disconnect the worker from Raylet.
  /// Once the method is returned, it is guaranteed that raylet is
  /// notified that this worker is disconnected from a raylet.
  ///
  /// \param exit_type The reason why this worker process is disconnected.
  /// \param exit_detail The detailed reason for a given exit.
  /// \param creation_task_exception_pb_bytes It is given when the worker is
  /// disconnected because the actor is failed due to its exception in its init method.
  /// \return Void.
  void Disconnect(const rpc::WorkerExitType &exit_type,
                  const std::string &exit_detail,
                  const std::shared_ptr<LocalMemoryBuffer>
                      &creation_task_exception_pb_bytes = nullptr);

  /// Shut down the worker completely.
  ///
  /// This must be called before deallocating a worker / driver's core worker for memory
  /// safety.
  ///
  /// \return void.
  void Shutdown();

  /// Start receiving and executing tasks.
  /// \return void.
  void RunTaskExecutionLoop();

  const WorkerID &GetWorkerID() const;

  WorkerType GetWorkerType() const { return options_.worker_type; }

  Language GetLanguage() const { return options_.language; }

  WorkerContext &GetWorkerContext() { return worker_context_; }

  const TaskID &GetCurrentTaskId() const { return worker_context_.GetCurrentTaskID(); }

  int64_t GetCurrentTaskAttemptNumber() const {
    return worker_context_.GetCurrentTask() != nullptr
               ? worker_context_.GetCurrentTask()->AttemptNumber()
               : 0;
  }

  JobID GetCurrentJobId() const { return worker_context_.GetCurrentJobID(); }

  const int64_t GetTaskDepth() const { return worker_context_.GetTaskDepth(); }

  NodeID GetCurrentNodeId() const { return NodeID::FromBinary(rpc_address_.raylet_id()); }

  /// Create the ObjectRefStream of generator_id.
  ///
  /// It is a pass-through method. See TaskManager::CreateObjectRefStream
  /// for details.
  ///
  /// \param[in] generator_id The object ref id of the streaming
  /// generator task.
  void CreateObjectRefStream(const ObjectID &generator_id);

  /// Read the next index of a ObjectRefStream of generator_id.
  /// This API always return immediately.
  ///
  /// \param[in] generator_id The object ref id of the streaming
  /// generator task.
  /// \param[out] object_ref_out The ObjectReference
  /// that the caller can convert to its own ObjectRef.
  /// The current process is always the owner of the
  /// generated ObjectReference. It will be Nil() if there's
  /// no next item.
  /// \return Status ObjectRefEndOfStream if the stream reaches to EoF.
  /// OK otherwise.
  Status TryReadObjectRefStream(const ObjectID &generator_id,
                                rpc::ObjectReference *object_ref_out);

  rpc::ObjectReference PeekObjectRefStream(const ObjectID &generator_id);

  /// Delete the ObjectRefStream of generator_id
  /// created by CreateObjectRefStream.
  ///
  /// It is a pass-through method. See TaskManager::DelObjectRefStream
  /// for details.
  ///
  /// \param[in] generator_id The object ref id of the streaming
  /// generator task.
  void DelObjectRefStream(const ObjectID &generator_id);

  const PlacementGroupID &GetCurrentPlacementGroupId() const {
    return worker_context_.GetCurrentPlacementGroupId();
  }

  bool ShouldCaptureChildTasksInPlacementGroup() const {
    return worker_context_.ShouldCaptureChildTasksInPlacementGroup();
  }

  bool GetCurrentTaskRetryExceptions() const {
    if (!options_.is_local_mode) {
      return worker_context_.GetCurrentTask()->GetMessage().retry_exceptions();
    } else {
      return false;
    }
  }

  void SetWebuiDisplay(const std::string &key, const std::string &message);

  void SetActorTitle(const std::string &title);

  /// Sets the actor's repr name.
  ///
  /// This is set explicitly rather than included as part of actor creation task spec
  /// because it's only available after running the creation task as it might depend on
  /// fields to be be initialized during actor creation task. The repr name will be
  /// included as part of actor creation task reply (PushTaskReply) to GCS.
  ///
  /// \param repr_name Actor repr name.
  void SetActorReprName(const std::string &repr_name);

  void SetCallerCreationTimestamp();

  /// Increase the reference count for this object ID.
  /// Increase the local reference count for this object ID. Should be called
  /// by the language frontend when a new reference is created.
  ///
  /// \param[in] object_id The object ID to increase the reference count for.
  void AddLocalReference(const ObjectID &object_id) {
    AddLocalReference(object_id, CurrentCallSite());
  }

  /// Decrease the reference count for this object ID. Should be called
  /// by the language frontend when a reference is destroyed.
  ///
  /// \param[in] object_id The object ID to decrease the reference count for.
  void RemoveLocalReference(const ObjectID &object_id) {
    std::vector<ObjectID> deleted;
    reference_counter_->RemoveLocalReference(object_id, &deleted);
    // TOOD(ilr): better way of keeping an object from being deleted
    // TODO(sang): This seems bad... We should delete the memory store
    // properly from reference counter.
    if (!options_.is_local_mode) {
      memory_store_->Delete(deleted);
    }
  }

  /// Returns a map of all ObjectIDs currently in scope with a pair of their
  /// (local, submitted_task) reference counts. For debugging purposes.
  std::unordered_map<ObjectID, std::pair<size_t, size_t>> GetAllReferenceCounts() const;

  /// Get the RPC address of this worker.
  ///
  /// \param[out] The RPC address of this worker.
  const rpc::Address &GetRpcAddress() const;

  /// Get the RPC address of the worker that owns the given object.
  ///
  /// \param[in] object_id The object ID. The object must either be owned by
  /// us, or the caller previously added the ownership information (via
  /// RegisterOwnershipInfoAndResolveFuture).
  /// \param[out] The RPC address of the worker that owns this object.
  Status GetOwnerAddress(const ObjectID &object_id, rpc::Address *owner_address) const;

  /// Get the RPC address of the worker that owns the given object. If the
  /// object has no owner, then we terminate the process.
  ///
  /// \param[in] object_id The object ID. The object must either be owned by
  /// us, or the caller previously added the ownership information (via
  /// RegisterOwnershipInfoAndResolveFuture).
  /// \param[out] The RPC address of the worker that owns this object.
  rpc::Address GetOwnerAddressOrDie(const ObjectID &object_id) const;

  /// Get the RPC address of the worker that owns the given object.
  ///
  /// \param[in] object_id The object ID. The object must either be owned by
  /// us, or the caller previously added the ownership information (via
  /// RegisterOwnershipInfoAndResolveFuture).
  /// \param[out] The RPC address of the worker that owns this object.
  std::vector<rpc::ObjectReference> GetObjectRefs(
      const std::vector<ObjectID> &object_ids) const;

  /// Get the owner information of an object. This should be
  /// called when serializing an object ID, and the returned information should
  /// be stored with the serialized object ID.
  ///
  /// This can only be called on object IDs that we created via task
  /// submission, ray.put, or object IDs that we deserialized. It cannot be
  /// called on object IDs that were created randomly, e.g.,
  /// ObjectID::FromRandom.
  ///
  /// Postcondition: Get(object_id) is valid.
  ///
  /// \param[in] object_id The object ID to serialize.
  /// appended to the serialized object ID.
  /// \param[out] owner_address The address of the object's owner. This should
  /// be appended to the serialized object ID.
  /// \param[out] serialized_object_status The serialized object status protobuf.
  Status GetOwnershipInfo(const ObjectID &object_id,
                          rpc::Address *owner_address,
                          std::string *serialized_object_status);

  /// Get the owner information of an object. This should be
  /// called when serializing an object ID, and the returned information should
  /// be stored with the serialized object ID. If the ownership of the object
  /// cannot be established, then we terminate the process.
  ///
  /// This can only be called on object IDs that we created via task
  /// submission, ray.put, or object IDs that we deserialized. It cannot be
  /// called on object IDs that were created randomly, e.g.,
  /// ObjectID::FromRandom.
  ///
  /// Postcondition: Get(object_id) is valid.
  ///
  /// \param[in] object_id The object ID to serialize.
  /// appended to the serialized object ID.
  /// \param[out] owner_address The address of the object's owner. This should
  /// be appended to the serialized object ID.
  /// \param[out] serialized_object_status The serialized object status protobuf.
  void GetOwnershipInfoOrDie(const ObjectID &object_id,
                             rpc::Address *owner_address,
                             std::string *serialized_object_status);

  /// Add a reference to an ObjectID that was deserialized by the language
  /// frontend. This will also start the process to resolve the future.
  /// Specifically, we will periodically contact the owner, until we learn that
  /// the object has been created or the owner is no longer reachable. This
  /// will then unblock any Gets or submissions of tasks dependent on the
  /// object.
  ///
  /// \param[in] object_id The object ID to deserialize.
  /// \param[in] outer_object_id The object ID that contained object_id, if
  /// any. This may be nil if the object ID was inlined directly in a task spec
  /// or if it was passed out-of-band by the application (deserialized from a
  /// byte string).
  /// \param[in] owner_address The address of the object's owner.
  /// \param[in] serialized_object_status The serialized object status protobuf.
  void RegisterOwnershipInfoAndResolveFuture(const ObjectID &object_id,
                                             const ObjectID &outer_object_id,
                                             const rpc::Address &owner_address,
                                             const std::string &serialized_object_status);

  ///
  /// Public methods related to storing and retrieving objects.
  ///

  /// Put an object into object store.
  ///
  /// \param[in] object The ray object.
  /// \param[in] contained_object_ids The IDs serialized in this object.
  /// \param[out] object_id Generated ID of the object.
  /// \return Status.
  Status Put(const RayObject &object,
             const std::vector<ObjectID> &contained_object_ids,
             ObjectID *object_id);

  /// Put an object with specified ID into object store.
  ///
  /// \param[in] object The ray object.
  /// \param[in] contained_object_ids The IDs serialized in this object.
  /// \param[in] object_id Object ID specified by the user.
  /// \param[in] pin_object Whether or not to tell the raylet to pin this object.
  /// \return Status.
  Status Put(const RayObject &object,
             const std::vector<ObjectID> &contained_object_ids,
             const ObjectID &object_id,
             bool pin_object = false);

  /// Create and return a buffer in the object store that can be directly written
  /// into. After writing to the buffer, the caller must call `SealOwned()` to
  /// finalize the object. The `CreateOwnedAndIncrementLocalRef()` and
  /// `SealOwned()` combination is an alternative interface to `Put()` that
  /// allows frontends to avoid an extra copy when possible.
  ///
  /// Note that this call also initializes the local reference count for the
  /// object to 1 so that the ref is considered in scope. The caller must
  /// ensure that they decrement the ref count once the returned ObjectRef has
  /// gone out of scope.
  ///
  /// \param[in] metadata Metadata of the object to be written.
  /// \param[in] data_size Size of the object to be written.
  /// \param[in] contained_object_ids The IDs serialized in this object.
  /// \param[out] object_id Object ID generated for the put.
  /// \param[out] data Buffer for the user to write the object into.
  /// \param[in] created_by_worker create by worker or not.
  /// \param[in] owner_address The address of object's owner. If not provided,
  /// defaults to this worker.
  /// \param[in] inline_small_object Whether to inline create this object if it's
  /// small.
  /// \return Status.
  Status CreateOwnedAndIncrementLocalRef(
      const std::shared_ptr<Buffer> &metadata,
      const size_t data_size,
      const std::vector<ObjectID> &contained_object_ids,
      ObjectID *object_id,
      std::shared_ptr<Buffer> *data,
      bool created_by_worker,
      const std::unique_ptr<rpc::Address> &owner_address = nullptr,
      bool inline_small_object = true);

  /// Create and return a buffer in the object store that can be directly written
  /// into, for an object ID that already exists. After writing to the buffer, the
  /// caller must call `SealExisting()` to finalize the object. The `CreateExisting()`
  /// and `SealExisting()` combination is an alternative interface to `Put()` that
  /// allows frontends to avoid an extra copy when possible.
  ///
  /// \param[in] metadata Metadata of the object to be written.
  /// \param[in] data_size Size of the object to be written.
  /// \param[in] object_id Object ID specified by the user.
  /// \param[in] owner_address The address of the object's owner.
  /// \param[out] data Buffer for the user to write the object into.
  /// \return Status.
  Status CreateExisting(const std::shared_ptr<Buffer> &metadata,
                        const size_t data_size,
                        const ObjectID &object_id,
                        const rpc::Address &owner_address,
                        std::shared_ptr<Buffer> *data,
                        bool created_by_worker);

  /// Finalize placing an object into the object store. This should be called after
  /// a corresponding `CreateOwned()` call and then writing into the returned buffer.
  ///
  /// If the object seal fails, then the initial local reference that was added
  /// in CreateOwnedAndIncrementLocalRef will be deleted and the object will be
  /// released by the ref counter.
  ///
  /// \param[in] object_id Object ID corresponding to the object.
  /// \param[in] pin_object Whether or not to pin the object at the local raylet.
  /// \param[in] The address of object's owner. If not provided,
  /// defaults to this worker.
  /// \return Status.
  Status SealOwned(const ObjectID &object_id,
                   bool pin_object,
                   const std::unique_ptr<rpc::Address> &owner_address = nullptr);

  /// Finalize placing an object into the object store. This should be called after
  /// a corresponding `CreateExisting()` call and then writing into the returned buffer.
  ///
  /// \param[in] object_id Object ID corresponding to the object.
  /// \param[in] pin_object Whether or not to pin the object at the local raylet.
  /// \param[in] generator_id For dynamically created objects, this is the ID
  /// of the object that wraps the dynamically created ObjectRefs in a
  /// generator. We use this to notify the owner of the dynamically created
  /// objects.
  /// \param[in] owner_address Address of the owner of the object who will be contacted by
  /// the raylet if the object is pinned. If not provided, defaults to this worker.
  /// \return Status.
  Status SealExisting(const ObjectID &object_id,
                      bool pin_object,
                      const ObjectID &generator_id = ObjectID::Nil(),
                      const std::unique_ptr<rpc::Address> &owner_address = nullptr);

  /// Get a list of objects from the object store. Objects that failed to be retrieved
  /// will be returned as nullptrs.
  ///
  /// \param[in] ids IDs of the objects to get.
  /// \param[in] timeout_ms Timeout in milliseconds, wait infinitely if it's negative.
  /// \param[out] results Result list of objects data.
  /// \return Status.
  Status Get(const std::vector<ObjectID> &ids,
             const int64_t timeout_ms,
             std::vector<std::shared_ptr<RayObject>> *results);

  /// Get objects directly from the local plasma store, without waiting for the
  /// objects to be fetched from another node. This should only be used
  /// internally, never by user code.
  /// NOTE: Caller of this method should guarantee that the object already exists in the
  /// plasma store, thus it doesn't need to fetch from other nodes.
  ///
  /// \param[in] ids The IDs of the objects to get.
  /// \param[out] results The results will be stored here. A nullptr will be
  /// added for objects that were not in the local store.
  /// \return Status OK if all objects were found. Returns ObjectNotFound error
  /// if at least one object was not in the local store.
  Status GetIfLocal(const std::vector<ObjectID> &ids,
                    std::vector<std::shared_ptr<RayObject>> *results);

  /// Return whether or not the object store contains the given object.
  ///
  /// \param[in] object_id ID of the objects to check for.
  /// \param[out] has_object Whether or not the object is present.
  /// \param[out] is_in_plasma Whether or not the object is in Plasma.
  /// \return Status.
  Status Contains(const ObjectID &object_id,
                  bool *has_object,
                  bool *is_in_plasma = nullptr);

  /// Wait for a list of objects to appear in the object store.
  /// Duplicate object ids are supported, and `num_objects` includes duplicate ids in this
  /// case.
  /// TODO(zhijunfu): it is probably more clear in semantics to just fail when there
  /// are duplicates, and require it to be handled at application level.
  ///
  /// \param[in] IDs of the objects to wait for.
  /// \param[in] num_objects Number of objects that should appear.
  /// \param[in] timeout_ms Timeout in milliseconds, wait infinitely if it's negative.
  /// \param[out] results A bitset that indicates each object has appeared or not.
  /// \return Status.
  Status Wait(const std::vector<ObjectID> &object_ids,
              const int num_objects,
              const int64_t timeout_ms,
              std::vector<bool> *results,
              bool fetch_local);

  /// Delete a list of objects from the plasma object store.
  ///
  /// This calls DeleteImpl() locally for objects we own, and DeleteImpl() remotely
  /// for objects we do not own.
  ///
  /// \param[in] object_ids IDs of the objects to delete.
  /// \param[in] local_only Whether only delete the objects in local node, or all nodes in
  /// the cluster.
  /// \return Status.
  Status Delete(const std::vector<ObjectID> &object_ids, bool local_only);

  /// Delete a list of objects from the plasma object store; called by Delete().
  ///
  /// \param[in] object_ids IDs of the objects to delete.
  /// \param[in] local_only Whether only delete the objects in local node, or all nodes in
  /// the cluster.
  /// \return Status.
  Status DeleteImpl(const std::vector<ObjectID> &object_ids, bool local_only);

  /// Get the locations of a list objects. Locations that failed to be retrieved
  /// will be returned as nullptrs.
  ///
  /// \param[in] object_ids IDs of the objects to get.
  /// \param[in] timeout_ms Timeout in milliseconds, wait infinitely if it's negative.
  /// \param[out] results Result list of object locations.
  /// \return Status.
  Status GetLocationFromOwner(const std::vector<ObjectID> &object_ids,
                              int64_t timeout_ms,
                              std::vector<std::shared_ptr<ObjectLocation>> *results);

  /// Trigger garbage collection on each worker in the cluster.
  void TriggerGlobalGC();

  /// Report the task caller at caller_address that the intermediate
  /// task return. It means if this API is used, the caller will be notified
  /// the task return before the current task is terminated. The caller must
  /// implement HandleReportGeneratorItemReturns API endpoint
  /// to handle the intermediate result report.
  /// This API makes sense only for a generator task
  /// (task that can return multiple intermediate
  /// result before the task terminates).
  ///
  /// NOTE: The API doesn't guarantee the ordering of the report. The
  /// caller is supposed to reorder the report based on the item_index.
  ///
  /// \param[in] dynamic_return_object A intermediate ray object to report
  /// to the caller before the task terminates. This object must have been
  /// created dynamically from this worker via AllocateReturnObject.
  /// If the Object ID is nil, it means it is the end of the task return.
  /// In this case, the caller is responsible for setting finished = true,
  /// otherwise it will panic.
  /// \param[in] generator_id The return object ref ID from a current generator
  /// task.
  /// \param[in] caller_address The address of the caller of the current task
  /// that created a generator_id.
  /// \param[in] item_index The index of the task return. It is used to reorder the
  /// report from the caller side.
  /// \param[in] attempt_number The number of time the current task is retried.
  /// 0 means it is the first attempt.
<<<<<<< HEAD
=======
  /// \param[in] finished True indicates there's going to be no more intermediate
  /// task return. When finished is provided dynamic_return_object's key must be
  /// pair<nil, empty_pointer>
>>>>>>> 6b07c327
  Status ReportGeneratorItemReturns(
      const std::pair<ObjectID, std::shared_ptr<RayObject>> &dynamic_return_object,
      const ObjectID &generator_id,
      const rpc::Address &caller_address,
      int64_t item_index,
<<<<<<< HEAD
      uint64_t attempt_number);
=======
      uint64_t attempt_number,
      bool finished);
>>>>>>> 6b07c327

  /// Implements gRPC server handler.
  /// If an executor can generator task return before the task is finished,
  /// it invokes this endpoint via ReportGeneratorItemReturns RPC.
  void HandleReportGeneratorItemReturns(
      rpc::ReportGeneratorItemReturnsRequest request,
      rpc::ReportGeneratorItemReturnsReply *reply,
      rpc::SendReplyCallback send_reply_callback) override;

  /// Get a string describing object store memory usage for debugging purposes.
  ///
  /// \return std::string The string describing memory usage.
  std::string MemoryUsageString();

  ///
  /// Public methods related to task submission.
  ///

  /// Get the caller ID used to submit tasks from this worker to an actor.
  ///
  /// \return The caller ID. For non-actor tasks, this is the current task ID.
  /// For actors, this is the current actor ID. To make sure that all caller
  /// IDs have the same type, we embed the actor ID in a TaskID with the rest
  /// of the bytes zeroed out.
  TaskID GetCallerId() const LOCKS_EXCLUDED(mutex_);

  /// Push an error to the relevant driver.
  ///
  /// \param[in] The ID of the job_id that the error is for.
  /// \param[in] The type of the error.
  /// \param[in] The error message.
  /// \param[in] The timestamp of the error.
  /// \return Status.
  Status PushError(const JobID &job_id,
                   const std::string &type,
                   const std::string &error_message,
                   double timestamp);

  /// Submit a normal task.
  ///
  /// \param[in] function The remote function to execute.
  /// \param[in] args Arguments of this task.
  /// \param[in] task_options Options for this task.
  /// \param[in] max_retires max number of retry when the task fails.
  /// \param[in] scheduling_strategy Strategy about how to schedule the task.
  /// \param[in] debugger_breakpoint breakpoint to drop into for the debugger after this
  /// task starts executing, or "" if we do not want to drop into the debugger.
  /// should capture parent's placement group implicilty.
  /// \param[in] serialized_retry_exception_allowlist A serialized exception list
  /// that serves as an allowlist of frontend-language exceptions/errors that should be
  /// retried. Default is an empty string, which will be treated as an allow-all in the
  /// language worker.
  /// \return ObjectRefs returned by this task.
  std::vector<rpc::ObjectReference> SubmitTask(
      const RayFunction &function,
      const std::vector<std::unique_ptr<TaskArg>> &args,
      const TaskOptions &task_options,
      int max_retries,
      bool retry_exceptions,
      const rpc::SchedulingStrategy &scheduling_strategy,
      const std::string &debugger_breakpoint,
      const std::string &serialized_retry_exception_allowlist = "");

  /// Create an actor.
  ///
  /// \param[in] caller_id ID of the task submitter.
  /// \param[in] function The remote function that generates the actor object.
  /// \param[in] args Arguments of this task.
  /// \param[in] actor_creation_options Options for this actor creation task.
  /// \param[in] extension_data Extension data of the actor handle,
  /// see `ActorHandle` in `core_worker.proto`.
  /// \param[out] actor_id ID of the created actor. This can be used to submit
  /// tasks on the actor.
  /// \return Status error if actor creation fails, likely due to raylet failure.
  Status CreateActor(const RayFunction &function,
                     const std::vector<std::unique_ptr<TaskArg>> &args,
                     const ActorCreationOptions &actor_creation_options,
                     const std::string &extension_data,
                     ActorID *actor_id);

  /// Create a placement group.
  ///
  /// \param[in] function The remote function that generates the placement group object.
  /// \param[in] placement_group_creation_options Options for this placement group
  /// creation task.
  /// \param[out] placement_group_id ID of the created placement group.
  /// This can be used to shedule actor in node
  /// \return Status error if placement group
  /// creation fails, likely due to raylet failure.
  Status CreatePlacementGroup(
      const PlacementGroupCreationOptions &placement_group_creation_options,
      PlacementGroupID *placement_group_id);

  /// Remove a placement group. Note that this operation is synchronous.
  ///
  /// \param[in] placement_group_id The id of a placement group to remove.
  /// \return Status OK if succeed. TimedOut if request to GCS server times out.
  /// NotFound if placement group is already removed or doesn't exist.
  Status RemovePlacementGroup(const PlacementGroupID &placement_group_id);

  /// Wait for a placement group until ready asynchronously.
  /// Returns once the placement group is created or the timeout expires.
  ///
  /// \param placement_group The id of a placement group to wait for.
  /// \param timeout_seconds Timeout in seconds.
  /// \return Status OK if the placement group is created. TimedOut if request to GCS
  /// server times out. NotFound if placement group is already removed or doesn't exist.
  Status WaitPlacementGroupReady(const PlacementGroupID &placement_group_id,
                                 int64_t timeout_seconds);

  /// Submit an actor task.
  ///
  /// \param[in] caller_id ID of the task submitter.
  /// \param[in] actor_handle Handle to the actor.
  /// \param[in] function The remote function to execute.
  /// \param[in] args Arguments of this task.
  /// \param[in] task_options Options for this task.
  /// \param[out] task_returns The object returned by this task
  ///
  /// \return Status of this submission
  Status SubmitActorTask(const ActorID &actor_id,
                         const RayFunction &function,
                         const std::vector<std::unique_ptr<TaskArg>> &args,
                         const TaskOptions &task_options,
                         std::vector<rpc::ObjectReference> &task_returns);

  /// Tell an actor to exit immediately, without completing outstanding work.
  ///
  /// \param[in] actor_id ID of the actor to kill.
  /// \param[in] force_kill Whether to force kill an actor by killing the worker.
  /// \param[in] no_restart If set to true, the killed actor will not be
  /// restarted anymore.
  /// \param[out] Status
  Status KillActor(const ActorID &actor_id, bool force_kill, bool no_restart);

  /// Stops the task associated with the given Object ID.
  ///
  /// \param[in] object_id of the task to kill (must be a Non-Actor task)
  /// \param[in] force_kill Whether to force kill a task by killing the worker.
  /// \param[in] recursive Whether to cancel tasks submitted by the task to cancel.
  /// \param[out] Status
  Status CancelTask(const ObjectID &object_id, bool force_kill, bool recursive);

  /// Decrease the reference count for this actor. Should be called by the
  /// language frontend when a reference to the ActorHandle destroyed.
  ///
  /// \param[in] actor_id The actor ID to decrease the reference count for.
  void RemoveActorHandleReference(const ActorID &actor_id);

  /// Add an actor handle from a serialized string.
  ///
  /// This should be called when an actor handle is given to us by another task
  /// or actor. This may be called even if we already have a handle to the same
  /// actor.
  ///
  /// \param[in] serialized The serialized actor handle.
  /// \param[in] outer_object_id The object ID that contained the serialized
  /// actor handle, if any.
  /// \return The ActorID of the deserialized handle.
  ActorID DeserializeAndRegisterActorHandle(const std::string &serialized,
                                            const ObjectID &outer_object_id);

  /// Serialize an actor handle.
  ///
  /// This should be called when passing an actor handle to another task or
  /// actor.
  ///
  /// \param[in] actor_id The ID of the actor handle to serialize.
  /// \param[out] The serialized handle.
  /// \param[out] The ID used to track references to the actor handle. If the
  /// serialized actor handle in the language frontend is stored inside an
  /// object, then this must be recorded in the worker's ReferenceCounter.
  /// \return Status::Invalid if we don't have the specified handle.
  Status SerializeActorHandle(const ActorID &actor_id,
                              std::string *output,
                              ObjectID *actor_handle_id) const;

  ///
  /// Public methods related to task execution. Should not be used by driver processes.
  ///

  const ActorID &GetActorId() const { return actor_id_; }

  // Get the resource IDs available to this worker (as assigned by the raylet).
  const ResourceMappingType GetResourceIDs() const;

  /// Create a profile event and push it the TaskEventBuffer when the event is destructed.
  std::unique_ptr<worker::ProfileEvent> CreateProfileEvent(

      const std::string &event_name);

  int64_t GetNumTasksSubmitted() const {
    return direct_task_submitter_->GetNumTasksSubmitted();
  }

  int64_t GetNumLeasesRequested() const {
    return direct_task_submitter_->GetNumLeasesRequested();
  }

 public:
  /// Allocate the return object for an executing task. The caller should write into the
  /// data buffer of the allocated buffer, then call SealReturnObject() to seal it.
  /// To avoid deadlock, the caller should allocate and seal a single object at a time.
  ///
  /// \param[in] object_id Object ID of the return value.
  /// \param[in] data_size Size of the return value.
  /// \param[in] metadata Metadata buffer of the return value.
  /// \param[in] contained_object_id ID serialized within each return object.
  /// \param[in][out] task_output_inlined_bytes Store the total size of all inlined
  /// objects of a task. It is used to decide if the current object should be inlined. If
  /// the current object is inlined, the task_output_inlined_bytes will be updated.
  /// \param[out] return_object RayObject containing buffers to write results into.
  /// \return Status.
  Status AllocateReturnObject(const ObjectID &object_id,
                              const size_t &data_size,
                              const std::shared_ptr<Buffer> &metadata,
                              const std::vector<ObjectID> &contained_object_id,
                              int64_t *task_output_inlined_bytes,
                              std::shared_ptr<RayObject> *return_object);

  /// Seal a return object for an executing task. The caller should already have
  /// written into the data buffer.
  ///
  /// \param[in] return_id Object ID of the return value.
  /// \param[in] return_object RayObject containing the buffer written info.
  /// \return Status.
  /// \param[in] generator_id For dynamically created objects, this is the ID
  /// of the object that wraps the dynamically created ObjectRefs in a
  /// generator. We use this to notify the owner of the dynamically created
  /// objects.
  Status SealReturnObject(const ObjectID &return_id,
                          std::shared_ptr<RayObject> return_object,
                          const ObjectID &generator_id);

  /// Pin the local copy of the return object, if one exists.
  ///
  /// \param[in] return_id ObjectID of the return value.
  /// \param[out] return_object The object that was pinned.
  /// \return success if the object still existed and was pinned. Note that
  /// pinning is done asynchronously.
  /// \param[in] generator_id For dynamically created objects, this is the ID
  /// of the object that wraps the dynamically created ObjectRefs in a
  /// generator. We use this to notify the owner of the dynamically created
  /// objects.
  bool PinExistingReturnObject(const ObjectID &return_id,
                               std::shared_ptr<RayObject> *return_object,
                               const ObjectID &generator_id);

  /// Dynamically allocate an object.
  ///
  /// This should be used during task execution, if the task wants to return an
  /// object to the task caller and have the resulting ObjectRef be owned by
  /// the caller. This is in contrast to static allocation, where the caller
  /// decides at task invocation time how many returns the task should have.
  ///
  /// NOTE: Normally task_id and put_index it not necessary to be specified
  /// because we can obtain them from the global worker context. However,
  /// when the async actor uses this API, it cannot find the correct
  /// worker context due to the implementation limitation.
  /// In this case, the caller is responsible for providing the correct
  /// task ID and index.
  /// See https://github.com/ray-project/ray/issues/10324 for the further details.
  ///
  /// \param[in] owner_address The address of the owner who will own this
  /// dynamically generated object.
  /// \param[in] task_id The task id of the dynamically generated return ID.
  /// If Nil() is specified, it will deduce the Task ID from the current
  /// worker context.
  /// \param[in] put_index The equivalent of the return value of
  /// WorkerContext::GetNextPutIndex.
  /// If std::nullopt is specified, it will deduce the put index from the
  /// current worker context.
  ObjectID AllocateDynamicReturnId(const rpc::Address &owner_address,
                                   const TaskID &task_id = TaskID::Nil(),
                                   std::optional<ObjectIDIndexType> put_index = -1);

  /// Get a handle to an actor.
  ///
  /// NOTE: This function should be called ONLY WHEN we know actor handle exists.
  /// NOTE: The actor_handle obtained by this function should not be stored anywhere
  /// because this method returns the raw pointer to what a unique pointer points to.
  ///
  /// \param[in] actor_id The actor handle to get.
  /// \return Status::Invalid if we don't have this actor handle.
  std::shared_ptr<const ActorHandle> GetActorHandle(const ActorID &actor_id) const;

  /// Get a handle to a named actor.
  ///
  /// NOTE: The actor_handle obtained by this function should not be stored anywhere.
  ///
  /// \param[in] name The name of the actor whose handle to get.
  /// \param[in] ray_namespace The namespace of the requested actor.
  /// \param[out] actor_handle A handle to the requested actor.
  /// \return The shared_ptr to the actor handle if found, nullptr otherwise.
  /// The second pair contains the status of getting a named actor handle.
  std::pair<std::shared_ptr<const ActorHandle>, Status> GetNamedActorHandle(
      const std::string &name, const std::string &ray_namespace);

  /// Returns a list of the named actors currently in the system.
  ///
  /// Each actor is returned as a pair of <namespace, name>.
  /// This includes actors that are pending placement or being restarted.
  ///
  /// \param all_namespaces Whether or not to include actors from all namespaces.
  /// \return The list of <namespace, name> pairs and a status.
  std::pair<std::vector<std::pair<std::string, std::string>>, Status> ListNamedActors(
      bool all_namespaces);

  /// Get the expected return ids of the next task.
  std::vector<ObjectID> GetCurrentReturnIds(int num_returns,
                                            const ActorID &callee_actor_id);

  /// The following methods are handlers for the core worker's gRPC server, which follow
  /// a macro-generated call convention. These are executed on the io_service_ and
  /// post work to the appropriate event loop.
  ///

  /// Implements gRPC server handler.
  void HandlePushTask(rpc::PushTaskRequest request,
                      rpc::PushTaskReply *reply,
                      rpc::SendReplyCallback send_reply_callback) override;

  /// Implements gRPC server handler.
  void HandleDirectActorCallArgWaitComplete(
      rpc::DirectActorCallArgWaitCompleteRequest request,
      rpc::DirectActorCallArgWaitCompleteReply *reply,
      rpc::SendReplyCallback send_reply_callback) override;

  /// Implements gRPC server handler.
  void HandleRayletNotifyGCSRestart(rpc::RayletNotifyGCSRestartRequest request,
                                    rpc::RayletNotifyGCSRestartReply *reply,
                                    rpc::SendReplyCallback send_reply_callback) override;

  /// Implements gRPC server handler.
  void HandleGetObjectStatus(rpc::GetObjectStatusRequest request,
                             rpc::GetObjectStatusReply *reply,
                             rpc::SendReplyCallback send_reply_callback) override;

  /// Implements gRPC server handler.
  void HandleWaitForActorOutOfScope(rpc::WaitForActorOutOfScopeRequest request,
                                    rpc::WaitForActorOutOfScopeReply *reply,
                                    rpc::SendReplyCallback send_reply_callback) override;

  // Implements gRPC server handler.
  void HandlePubsubLongPolling(rpc::PubsubLongPollingRequest request,
                               rpc::PubsubLongPollingReply *reply,
                               rpc::SendReplyCallback send_reply_callback) override;

  // Implements gRPC server handler.
  void HandlePubsubCommandBatch(rpc::PubsubCommandBatchRequest request,
                                rpc::PubsubCommandBatchReply *reply,
                                rpc::SendReplyCallback send_reply_callback) override;

  // Implements gRPC server handler.
  void HandleUpdateObjectLocationBatch(
      rpc::UpdateObjectLocationBatchRequest request,
      rpc::UpdateObjectLocationBatchReply *reply,
      rpc::SendReplyCallback send_reply_callback) override;

  /// Implements gRPC server handler.
  void HandleGetObjectLocationsOwner(rpc::GetObjectLocationsOwnerRequest request,
                                     rpc::GetObjectLocationsOwnerReply *reply,
                                     rpc::SendReplyCallback send_reply_callback) override;

  /// Implements gRPC server handler.
  void HandleKillActor(rpc::KillActorRequest request,
                       rpc::KillActorReply *reply,
                       rpc::SendReplyCallback send_reply_callback) override;

  /// Implements gRPC server handler.
  void HandleCancelTask(rpc::CancelTaskRequest request,
                        rpc::CancelTaskReply *reply,
                        rpc::SendReplyCallback send_reply_callback) override;

  /// Implements gRPC server handler.
  void HandleRemoteCancelTask(rpc::RemoteCancelTaskRequest request,
                              rpc::RemoteCancelTaskReply *reply,
                              rpc::SendReplyCallback send_reply_callback) override;

  /// Implements gRPC server handler.
  void HandlePlasmaObjectReady(rpc::PlasmaObjectReadyRequest request,
                               rpc::PlasmaObjectReadyReply *reply,
                               rpc::SendReplyCallback send_reply_callback) override;

  /// Get statistics from core worker.
  void HandleGetCoreWorkerStats(rpc::GetCoreWorkerStatsRequest request,
                                rpc::GetCoreWorkerStatsReply *reply,
                                rpc::SendReplyCallback send_reply_callback) override;

  /// Trigger local GC on this worker.
  void HandleLocalGC(rpc::LocalGCRequest request,
                     rpc::LocalGCReply *reply,
                     rpc::SendReplyCallback send_reply_callback) override;

  /// Delete objects explicitly.
  void HandleDeleteObjects(rpc::DeleteObjectsRequest request,
                           rpc::DeleteObjectsReply *reply,
                           rpc::SendReplyCallback send_reply_callback) override;

  // Spill objects to external storage.
  void HandleSpillObjects(rpc::SpillObjectsRequest request,
                          rpc::SpillObjectsReply *reply,
                          rpc::SendReplyCallback send_reply_callback) override;

  // Restore objects from external storage.
  void HandleRestoreSpilledObjects(rpc::RestoreSpilledObjectsRequest request,
                                   rpc::RestoreSpilledObjectsReply *reply,
                                   rpc::SendReplyCallback send_reply_callback) override;

  // Delete objects from external storage.
  void HandleDeleteSpilledObjects(rpc::DeleteSpilledObjectsRequest request,
                                  rpc::DeleteSpilledObjectsReply *reply,
                                  rpc::SendReplyCallback send_reply_callback) override;

  // Make the this worker exit.
  // This request fails if the core worker owns any object.
  void HandleExit(rpc::ExitRequest request,
                  rpc::ExitReply *reply,
                  rpc::SendReplyCallback send_reply_callback) override;

  // Set local worker as the owner of object.
  // Request by borrower's worker, execute by owner's worker.
  void HandleAssignObjectOwner(rpc::AssignObjectOwnerRequest request,
                               rpc::AssignObjectOwnerReply *reply,
                               rpc::SendReplyCallback send_reply_callback) override;

  ///
  /// Public methods related to async actor call. This should only be used when
  /// the actor is (1) direct actor and (2) using asyncio mode.
  ///

  /// Block current fiber until event is triggered.
  void YieldCurrentFiber(FiberEvent &event);

  /// The callback expected to be implemented by the client.
  using SetResultCallback =
      std::function<void(std::shared_ptr<RayObject>, ObjectID object_id, void *)>;

  /// Perform async get from the object store.
  ///
  /// \param[in] object_id The id to call get on.
  /// \param[in] success_callback The callback to use the result object.
  /// \param[in] python_future the void* object to be passed to SetResultCallback
  /// \return void
  void GetAsync(const ObjectID &object_id,
                SetResultCallback success_callback,
                void *python_future);

  // Get serialized job configuration.
  rpc::JobConfig GetJobConfig() const;

  /// Return true if the core worker is in the exit process.
  bool IsExiting() const;

  /// Mark this worker is exiting.
  void SetIsExiting();

  /// Retrieve the current statistics about tasks being received and executing.
  /// \return an unordered_map mapping function name to list of (num_received,
  /// num_executing, num_executed). It is a std map instead of absl due to its
  /// interface with language bindings.
  std::unordered_map<std::string, std::vector<int64_t>> GetActorCallStats() const;

  /// Add task log info for a task when it starts executing.
  ///
  /// It's an no-op in local mode.
  ///
  /// \param stdout_path Path to stdout log file.
  /// \param stderr_path Path to stderr log file.
  /// \param stdout_start_offset Start offset of the stdout for this task.
  /// \param stderr_start_offset Start offset of the stderr for this task.
  void RecordTaskLogStart(const std::string &stdout_path,
                          const std::string &stderr_path,
                          int64_t stdout_start_offset,
                          int64_t stderr_start_offset) const;

  /// Add task log info for a task when it finishes executing.
  ///
  /// It's an no-op in local mode.
  ///
  /// \param stdout_end_offset End offset of the stdout for this task.
  /// \param stderr_end_offset End offset of the stderr for this task.
  void RecordTaskLogEnd(int64_t stdout_end_offset, int64_t stderr_end_offset) const;

  /// (WORKER mode only) Gracefully exit the worker. `Graceful` means the worker will
  /// exit when it drains all tasks and cleans all owned objects.
  /// After this method is called, all the tasks in the queue will not be
  /// executed.
  ///
  /// \param exit_type The reason why this worker process is disconnected.
  /// \param exit_detail The detailed reason for a given exit.
  /// \param creation_task_exception_pb_bytes It is given when the worker is
  /// disconnected because the actor is failed due to its exception in its init method.
  void Exit(const rpc::WorkerExitType exit_type,
            const std::string &detail,
            const std::shared_ptr<LocalMemoryBuffer> &creation_task_exception_pb_bytes =
                nullptr);

 private:
  static json OverrideRuntimeEnv(json &child, const std::shared_ptr<json> parent);

  /// The following tests will use `OverrideRuntimeEnv` function.
  FRIEND_TEST(TestOverrideRuntimeEnv, TestOverrideEnvVars);
  FRIEND_TEST(TestOverrideRuntimeEnv, TestPyModulesInherit);
  FRIEND_TEST(TestOverrideRuntimeEnv, TestOverridePyModules);
  FRIEND_TEST(TestOverrideRuntimeEnv, TestWorkingDirInherit);
  FRIEND_TEST(TestOverrideRuntimeEnv, TestWorkingDirOverride);
  FRIEND_TEST(TestOverrideRuntimeEnv, TestCondaInherit);
  FRIEND_TEST(TestOverrideRuntimeEnv, TestCondaOverride);

  std::shared_ptr<rpc::RuntimeEnvInfo> OverrideTaskOrActorRuntimeEnvInfo(
      const std::string &serialized_runtime_env_info) const;

  void BuildCommonTaskSpec(
      TaskSpecBuilder &builder,
      const JobID &job_id,
      const TaskID &task_id,
      const std::string &name,
      const TaskID &current_task_id,
      uint64_t task_index,
      const TaskID &caller_id,
      const rpc::Address &address,
      const RayFunction &function,
      const std::vector<std::unique_ptr<TaskArg>> &args,
      int64_t num_returns,
      const std::unordered_map<std::string, double> &required_resources,
      const std::unordered_map<std::string, double> &required_placement_resources,
      const std::string &debugger_breakpoint,
      int64_t depth,
      const std::string &serialized_runtime_env_info,
      const TaskID &main_thread_current_task_id,
      const std::string &concurrency_group_name = "",
      bool include_job_config = false);
  void SetCurrentTaskId(const TaskID &task_id,
                        uint64_t attempt_number,
                        const std::string &task_name);

  void SetActorId(const ActorID &actor_id);

  /// Run the io_service_ event loop. This should be called in a background thread.
  void RunIOService();

  /// Forcefully exit the worker. `Force` means it will exit actor without draining
  /// or cleaning any resources.
  /// \param exit_type The reason why this worker process is disconnected.
  /// \param exit_detail The detailed reason for a given exit.
  void ForceExit(const rpc::WorkerExitType exit_type, const std::string &detail);

  /// Forcefully kill child processes. User code running in actors or tasks
  /// can spawn processes that don't get terminated. If those processes
  /// own resources (such as GPU memory), then those resources will become
  /// unavailable until the process is killed.
  /// This is called during shutdown of the process.
  void KillChildProcs();

  /// Register this worker or driver to GCS.
  void RegisterToGcs(int64_t worker_launch_time_ms, int64_t worker_launched_time_ms);

  /// (WORKER mode only) Check if the raylet has failed. If so, shutdown.
  void ExitIfParentRayletDies();

  /// Heartbeat for internal bookkeeping.
  void InternalHeartbeat();

  /// Record metric for executed and owned tasks. Will be run periodically.
  void RecordMetrics();

  /// Check if there is an owner of the object from the ReferenceCounter.
  bool HasOwner(const ObjectID &object_id) const;

  /// Helper method to fill in object status reply given an object.
  void PopulateObjectStatus(const ObjectID &object_id,
                            std::shared_ptr<RayObject> obj,
                            rpc::GetObjectStatusReply *reply);

  ///
  /// Private methods related to task submission.
  ///

  /// Increase the local reference count for this object ID. Should be called
  /// by the language frontend when a new reference is created.
  ///
  /// \param[in] object_id The object ID to increase the reference count for.
  /// \param[in] call_site The call site from the language frontend.
  void AddLocalReference(const ObjectID &object_id, std::string call_site) {
    reference_counter_->AddLocalReference(object_id, call_site);
  }

  /// Stops the children tasks from the given TaskID
  ///
  /// \param[in] task_id of the parent task
  /// \param[in] force_kill Whether to force kill a task by killing the worker.
  Status CancelChildren(const TaskID &task_id, bool force_kill);

  ///
  /// Private methods related to task execution. Should not be used by driver processes.
  ///

  /// Execute a task.
  ///
  /// \param spec[in] task_spec Task specification.
  /// \param spec[in] resource_ids Resource IDs of resources assigned to this
  ///                 worker. If nullptr, reuse the previously assigned
  ///                 resources.
  /// \param results[out] return_objects Result objects that should be returned
  /// to the caller.
  /// \param results[out] dynamic_return_objects Result objects whose
  /// ObjectRefs were dynamically allocated during task execution by using a
  /// generator. The language-level ObjectRefs should be returned inside the
  /// statically allocated return_objects.
  /// \param results[out] borrowed_refs Refs that this task (or a nested task)
  ///                     was or is still borrowing. This includes all
  ///                     objects whose IDs we passed to the task in its
  ///                     arguments and recursively, any object IDs that were
  ///                     contained in those objects.
  /// \param results[out] is_retryable_error Whether the task failed with a retryable
  ///                     error.
  /// \param results[out] application_error The error message if the
  ///                     task failed during execution or cancelled.
  /// \return Status.
  Status ExecuteTask(
      const TaskSpecification &task_spec,
      const std::shared_ptr<ResourceMappingType> &resource_ids,
      std::vector<std::pair<ObjectID, std::shared_ptr<RayObject>>> *return_objects,
      std::vector<std::pair<ObjectID, std::shared_ptr<RayObject>>>
          *dynamic_return_objects,
      std::vector<std::pair<ObjectID, bool>> *streaming_generator_returns,
      ReferenceCounter::ReferenceTableProto *borrowed_refs,
      bool *is_retryable_error,
      std::string *application_error);

  /// Put an object in the local plasma store.
  Status PutInLocalPlasmaStore(const RayObject &object,
                               const ObjectID &object_id,
                               bool pin_object);

  /// Execute a local mode task (runs normal ExecuteTask)
  ///
  /// \param spec[in] task_spec Task specification.
  std::vector<rpc::ObjectReference> ExecuteTaskLocalMode(
      const TaskSpecification &task_spec, const ActorID &actor_id = ActorID::Nil());

  /// KillActor API for a local mode.
  Status KillActorLocalMode(const ActorID &actor_id);

  /// Get a handle to a named actor for local mode.
  std::pair<std::shared_ptr<const ActorHandle>, Status> GetNamedActorHandleLocalMode(
      const std::string &name);

  /// Get all named actors in local mode.
  std::pair<std::vector<std::pair<std::string, std::string>>, Status>
  ListNamedActorsLocalMode();

  /// Get the values of the task arguments for the executor. Values are
  /// retrieved from the local plasma store or, if the value is inlined, from
  /// the task spec.
  ///
  /// This also pins all plasma arguments and ObjectIDs that were contained in
  /// an inlined argument by adding a local reference in the reference counter.
  /// This is to ensure that we have the address of the object's owner, which
  /// is needed to retrieve the value. It also ensures that when the task
  /// completes, we can retrieve any metadata about objects that are still
  /// being borrowed by this process. The IDs should be unpinned once the task
  /// completes.
  ///
  /// \param spec[in] task Task specification.
  /// \param args[out] args Argument data as RayObjects.
  /// \param args[out] arg_reference_ids ObjectIDs corresponding to each by
  ///                  reference argument. The length of this vector will be
  ///                  the same as args, and by value arguments will have
  ///                  ObjectID::Nil().
  ///                  // TODO(edoakes): this is a bit of a hack that's necessary because
  ///                  we have separate serialization paths for by-value and by-reference
  ///                  arguments in Python. This should ideally be handled better there.
  /// \param args[out] pinned_ids ObjectIDs that should be unpinned once the
  ///                  task completes execution.  This vector will be populated
  ///                  with all argument IDs that were passed by reference and
  ///                  any ObjectIDs that were included in the task spec's
  ///                  inlined arguments.
  /// \return Error if the values could not be retrieved.
  Status GetAndPinArgsForExecutor(const TaskSpecification &task,
                                  std::vector<std::shared_ptr<RayObject>> *args,
                                  std::vector<rpc::ObjectReference> *arg_refs,
                                  std::vector<ObjectID> *pinned_ids);

  /// Process a subscribe message for wait for object eviction.
  /// The object eviction message will be published once the object
  /// needs to be evicted.
  void ProcessSubscribeForObjectEviction(
      const rpc::WorkerObjectEvictionSubMessage &message);

  /// Process a subscribe message for wait for ref removed.
  /// It is used for the ref counting protocol. When the borrower
  /// stops using the reference, the message will be published to the owner.
  void ProcessSubscribeForRefRemoved(const rpc::WorkerRefRemovedSubMessage &message);

  /// Process a subscribe message for object locations.
  /// Since core worker owns the object directory, there are various raylets
  /// that subscribe this object directory.
  void ProcessSubscribeObjectLocations(
      const rpc::WorkerObjectLocationsSubMessage &message);

  using Commands = ::google::protobuf::RepeatedPtrField<rpc::Command>;

  /// Process the subscribe message received from the subscriber.
  void ProcessSubscribeMessage(const rpc::SubMessage &sub_message,
                               rpc::ChannelType channel_type,
                               const std::string &key_id,
                               const NodeID &subscriber_id);

  /// A single endpoint to process different types of pubsub commands.
  /// Pubsub commands are coming as a batch and contain various subscribe / unbsubscribe
  /// messages.
  void ProcessPubsubCommands(const Commands &commands, const NodeID &subscriber_id);

  void AddSpilledObjectLocationOwner(const ObjectID &object_id,
                                     const std::string &spilled_url,
                                     const NodeID &spilled_node_id,
                                     const std::optional<ObjectID> &generator_id);

  void AddObjectLocationOwner(const ObjectID &object_id, const NodeID &node_id);

  void RemoveObjectLocationOwner(const ObjectID &object_id, const NodeID &node_id);

  /// Returns whether the message was sent to the wrong worker. The right error reply
  /// is sent automatically. Messages end up on the wrong worker when a worker dies
  /// and a new one takes its place with the same place. In this situation, we want
  /// the new worker to reject messages meant for the old one.
  bool HandleWrongRecipient(const WorkerID &intended_worker_id,
                            rpc::SendReplyCallback send_reply_callback) {
    if (intended_worker_id != worker_context_.GetWorkerID()) {
      std::ostringstream stream;
      stream << "Mismatched WorkerID: ignoring RPC for previous worker "
             << intended_worker_id
             << ", current worker ID: " << worker_context_.GetWorkerID();
      auto msg = stream.str();
      RAY_LOG(ERROR) << msg;
      send_reply_callback(Status::Invalid(msg), nullptr, nullptr);
      return true;
    } else {
      return false;
    }
  }

  const CoreWorkerOptions options_;

  /// Callback to get the current language (e.g., Python) call site.
  std::function<void(std::string *)> get_call_site_;

  // Convenience method to get the current language call site.
  std::string CurrentCallSite() {
    std::string call_site;
    if (get_call_site_ != nullptr) {
      get_call_site_(&call_site);
    }
    return call_site;
  }

  Status WaitForActorRegistered(const std::vector<ObjectID> &ids);

  /// Shared state of the worker. Includes process-level and thread-level state.
  /// TODO(edoakes): we should move process-level state into this class and make
  /// this a ThreadContext.
  WorkerContext worker_context_;

  /// The ID of the current task being executed by the main thread. If there
  /// are multiple threads, they will have a thread-local task ID stored in the
  /// worker context.
  TaskID main_thread_task_id_ GUARDED_BY(mutex_);

  std::string main_thread_task_name_ GUARDED_BY(mutex_);

  /// Event loop where the IO events are handled. e.g. async GCS operations.
  instrumented_io_context io_service_;

  /// Keeps the io_service_ alive.
  boost::asio::io_service::work io_work_;

  /// Shared client call manager.
  std::unique_ptr<rpc::ClientCallManager> client_call_manager_;

  /// Shared core worker client pool.
  std::shared_ptr<rpc::CoreWorkerClientPool> core_worker_client_pool_;

  /// The runner to run function periodically.
  PeriodicalRunner periodical_runner_;

  /// RPC server used to receive tasks to execute.
  std::unique_ptr<rpc::GrpcServer> core_worker_server_;

  /// Address of our RPC server.
  rpc::Address rpc_address_;

  /// Whether or not this worker is connected to the raylet and GCS.
  bool connected_ = false;

  // Client to the GCS shared by core worker interfaces.
  std::shared_ptr<gcs::GcsClient> gcs_client_;

  // Client to the raylet shared by core worker interfaces. This needs to be a
  // shared_ptr for direct calls because we can lease multiple workers through
  // one client, and we need to keep the connection alive until we return all
  // of the workers.
  std::shared_ptr<raylet::RayletClient> local_raylet_client_;

  // Thread that runs a boost::asio service to process IO events.
  std::thread io_thread_;

  // Keeps track of object ID reference counts.
  std::shared_ptr<ReferenceCounter> reference_counter_;

  ///
  /// Fields related to storing and retrieving objects.
  ///

  /// In-memory store for return objects.
  std::shared_ptr<CoreWorkerMemoryStore> memory_store_;

  /// Plasma store interface.
  std::shared_ptr<CoreWorkerPlasmaStoreProvider> plasma_store_provider_;

  std::unique_ptr<FutureResolver> future_resolver_;

  ///
  /// Fields related to task submission.
  ///

  // Tracks the currently pending tasks.
  std::shared_ptr<TaskManager> task_manager_;

  // A class for actor creation.
  std::shared_ptr<ActorCreatorInterface> actor_creator_;

  // Interface to submit tasks directly to other actors.
  std::shared_ptr<CoreWorkerDirectActorTaskSubmitter> direct_actor_submitter_;

  // A class to publish object status from other raylets/workers.
  std::unique_ptr<pubsub::Publisher> object_info_publisher_;

  // A class to subscribe object status from other raylets/workers.
  std::unique_ptr<pubsub::Subscriber> object_info_subscriber_;

  // Rate limit the concurrent pending lease requests for submitting
  // tasks.
  std::shared_ptr<LeaseRequestRateLimiter> lease_request_rate_limiter_;

  // Interface to submit non-actor tasks directly to leased workers.
  std::unique_ptr<CoreWorkerDirectTaskSubmitter> direct_task_submitter_;

  /// Manages recovery of objects stored in remote plasma nodes.
  std::unique_ptr<ObjectRecoveryManager> object_recovery_manager_;

  ///
  /// Fields related to actor handles.
  ///

  /// Interface to manage actor handles.
  std::unique_ptr<ActorManager> actor_manager_;

  ///
  /// Fields related to task execution.
  ///

  /// Protects around accesses to fields below. This should only ever be held
  /// for short-running periods of time.
  mutable absl::Mutex mutex_;

  /// Our actor ID. If this is nil, then we execute only stateless tasks.
  ActorID actor_id_ GUARDED_BY(mutex_);

  /// The currently executing task spec. We have to track this separately since
  /// we cannot access the thread-local worker contexts from GetCoreWorkerStats()
  absl::flat_hash_map<TaskID, TaskSpecification> current_tasks_ GUARDED_BY(mutex_);

  /// Key value pairs to be displayed on Web UI.
  std::unordered_map<std::string, std::string> webui_display_ GUARDED_BY(mutex_);

  /// Actor title that consists of class name, args, kwargs for actor construction.
  std::string actor_title_ GUARDED_BY(mutex_);

  /// Actor repr name if overrides by the user, empty string if not.
  std::string actor_repr_name_ GUARDED_BY(mutex_) = "";

  /// Number of tasks that have been pushed to the actor but not executed.
  std::atomic<int64_t> task_queue_length_;

  /// Number of executed tasks.
  std::atomic<int64_t> num_executed_tasks_;

  /// A map from resource name to the resource IDs that are currently reserved
  /// for this worker. Each pair consists of the resource ID and the fraction
  /// of that resource allocated for this worker. This is set on task assignment.
  std::shared_ptr<ResourceMappingType> resource_ids_ GUARDED_BY(mutex_);

  /// Common rpc service for all worker modules.
  rpc::CoreWorkerGrpcService grpc_service_;

  /// Used to notify the task receiver when the arguments of a queued
  /// actor task are ready.
  std::shared_ptr<DependencyWaiterImpl> task_argument_waiter_;

  // Interface that receives tasks from direct actor calls.
  std::unique_ptr<CoreWorkerDirectTaskReceiver> direct_task_receiver_;

  /// Event loop where tasks are processed.
  /// task_execution_service_ should be destructed first to avoid
  /// issues like https://github.com/ray-project/ray/issues/18857
  instrumented_io_context task_execution_service_;

  /// The asio work to keep task_execution_service_ alive.
  boost::asio::io_service::work task_execution_service_work_;

  // Queue of tasks to resubmit when the specified time passes.
  std::priority_queue<TaskToRetry, std::deque<TaskToRetry>, TaskToRetryDescComparator>
      to_resubmit_ GUARDED_BY(mutex_);

  /// Map of named actor registry. It doesn't need to hold a lock because
  /// local mode is single-threaded.
  absl::flat_hash_map<std::string, ActorID> local_mode_named_actor_registry_;

  // Guard for `async_plasma_callbacks_` map.
  mutable absl::Mutex plasma_mutex_;

  // Callbacks for when when a plasma object becomes ready.
  absl::flat_hash_map<ObjectID, std::vector<std::function<void(void)>>>
      async_plasma_callbacks_ GUARDED_BY(plasma_mutex_);

  // Fallback for when GetAsync cannot directly get the requested object.
  void PlasmaCallback(SetResultCallback success,
                      std::shared_ptr<RayObject> ray_object,
                      ObjectID object_id,
                      void *py_future);

  /// The detail reason why the core worker has exited.
  /// If this value is set, it means the exit process has begun.
  std::optional<std::string> exiting_detail_ GUARDED_BY(mutex_);

  std::atomic<bool> is_shutdown_ = false;

  int64_t max_direct_call_object_size_;

  friend class CoreWorkerTest;

  TaskCounter task_counter_;

  /// Used to guarantee that submitting actor task is thread safe.
  /// NOTE(MissiontoMars,scv119): In particular, without this mutex,
  /// the checking and increasing of backpressure pending calls counter
  /// is not atomic, which may lead to under counting or over counting.
  absl::Mutex actor_task_mutex_;

  /// A shared pointer between various components that emitting task state events.
  /// e.g. CoreWorker, TaskManager.
  std::unique_ptr<worker::TaskEventBuffer> task_event_buffer_ = nullptr;
};

// Lease request rate-limiter based on cluster node size.
// It returns max(num_nodes_in_cluster, min_concurrent_lease_limit)
class ClusterSizeBasedLeaseRequestRateLimiter : public LeaseRequestRateLimiter {
 public:
  explicit ClusterSizeBasedLeaseRequestRateLimiter(size_t min_concurrent_lease_limit);
  size_t GetMaxPendingLeaseRequestsPerSchedulingCategory() override;
  void OnNodeChanges(const rpc::GcsNodeInfo &data);

 private:
  const size_t kMinConcurrentLeaseCap;
  std::atomic<size_t> num_alive_nodes_;
};
}  // namespace core
}  // namespace ray<|MERGE_RESOLUTION|>--- conflicted
+++ resolved
@@ -360,15 +360,6 @@
 
   NodeID GetCurrentNodeId() const { return NodeID::FromBinary(rpc_address_.raylet_id()); }
 
-  /// Create the ObjectRefStream of generator_id.
-  ///
-  /// It is a pass-through method. See TaskManager::CreateObjectRefStream
-  /// for details.
-  ///
-  /// \param[in] generator_id The object ref id of the streaming
-  /// generator task.
-  void CreateObjectRefStream(const ObjectID &generator_id);
-
   /// Read the next index of a ObjectRefStream of generator_id.
   /// This API always return immediately.
   ///
@@ -386,8 +377,9 @@
 
   rpc::ObjectReference PeekObjectRefStream(const ObjectID &generator_id);
 
-  /// Delete the ObjectRefStream of generator_id
-  /// created by CreateObjectRefStream.
+  /// Delete the ObjectRefStream that was
+  /// created upon the initial task
+  /// submission.
   ///
   /// It is a pass-through method. See TaskManager::DelObjectRefStream
   /// for details.
@@ -768,23 +760,12 @@
   /// report from the caller side.
   /// \param[in] attempt_number The number of time the current task is retried.
   /// 0 means it is the first attempt.
-<<<<<<< HEAD
-=======
-  /// \param[in] finished True indicates there's going to be no more intermediate
-  /// task return. When finished is provided dynamic_return_object's key must be
-  /// pair<nil, empty_pointer>
->>>>>>> 6b07c327
   Status ReportGeneratorItemReturns(
       const std::pair<ObjectID, std::shared_ptr<RayObject>> &dynamic_return_object,
       const ObjectID &generator_id,
       const rpc::Address &caller_address,
       int64_t item_index,
-<<<<<<< HEAD
       uint64_t attempt_number);
-=======
-      uint64_t attempt_number,
-      bool finished);
->>>>>>> 6b07c327
 
   /// Implements gRPC server handler.
   /// If an executor can generator task return before the task is finished,
