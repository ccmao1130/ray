# Standard library imports
import logging
import time
from typing import Dict, Tuple, Iterator, Generator, Optional, Union, Type

# Third-party imports
import torch
import pyarrow
import ray
import ray.data
import ray.train
from ray.data.iterator import ArrowBatchCollateFn

# Local imports
from config import BenchmarkConfig
from dataloader_factory import BaseDataLoaderFactory
from torch_dataloader_factory import TorchDataLoaderFactory
from ray_dataloader_factory import RayDataLoaderFactory
from logger_utils import ContextLoggerAdapter

logger = ContextLoggerAdapter(logging.getLogger(__name__))


def mock_dataloader(
    num_batches: int = 64, batch_size: int = 32
) -> Generator[Tuple[torch.Tensor, torch.Tensor], None, None]:
    """Generate mock image and label tensors for testing.

    Args:
        num_batches: Number of batches to generate
        batch_size: Number of samples per batch

    Yields:
        Tuple of (image_tensor, label_tensor) for each batch
    """
    device = ray.train.torch.get_device()

    images = torch.randn(batch_size, 3, 224, 224).to(device)
    labels = torch.randint(0, 1000, (batch_size,)).to(device)

    for _ in range(num_batches):
        yield images, labels


class ImageClassificationTorchDataLoaderFactory(TorchDataLoaderFactory):
    """Factory for creating PyTorch DataLoaders for image classification tasks.

    Features:
    - Distributed file reading with round-robin worker distribution
    - Device transfer and error handling for data batches
    - Configurable row limits per worker for controlled processing
    - Performance monitoring and logging
    """

    def __init__(self, benchmark_config: BenchmarkConfig):
        super().__init__(benchmark_config)

    def _calculate_rows_per_worker(
        self, total_rows: Optional[int], num_workers: int
    ) -> Optional[int]:
        """Calculate rows per worker for balanced data distribution.

        Args:
            total_rows: Total rows to process across all workers
            num_workers: Total workers (Ray workers × Torch workers)

        Returns:
            Rows per worker or None if no limit. Each worker gets at least 1 row.
        """
        if total_rows is None:
            return None

        if num_workers == 0:
            return total_rows

        return max(1, total_rows // num_workers)

    def _get_worker_row_limits(self) -> Tuple[Optional[int], Optional[int]]:
        """Calculate row limits per worker for training and validation.

        Returns:
            Tuple of (training_rows_per_worker, validation_rows_per_worker)
        """
        dataloader_config = self.get_dataloader_config()
        num_workers = max(1, dataloader_config.num_torch_workers)
        total_workers = self.benchmark_config.num_workers * num_workers

        limit_training_rows_per_worker = self._calculate_rows_per_worker(
            self.benchmark_config.limit_training_rows, total_workers
        )

        limit_validation_rows_per_worker = self._calculate_rows_per_worker(
            self.benchmark_config.limit_validation_rows, total_workers
        )

        return limit_training_rows_per_worker, limit_validation_rows_per_worker

    def _get_total_row_limits(self) -> Tuple[Optional[int], Optional[int]]:
        """Get total row limits for training and validation.

        Returns:
            Tuple of (total_training_rows, total_validation_rows)
        """
        total_training_rows = (
            self.benchmark_config.limit_training_rows
            if self.benchmark_config.limit_training_rows is not None
            else None
        )
        total_validation_rows = (
            self.benchmark_config.limit_validation_rows
            if self.benchmark_config.limit_validation_rows is not None
            else None
        )

        return total_training_rows, total_validation_rows

    def create_batch_iterator(
        self, dataloader: torch.utils.data.DataLoader, device: torch.device
    ) -> Iterator[Tuple[torch.Tensor, torch.Tensor]]:
        """Create iterator with device transfer and error handling.

        Args:
            dataloader: PyTorch DataLoader to iterate over
            device: Target device for tensor transfer

        Returns:
            Iterator yielding (image_tensor, label_tensor) on target device
        """
        worker_rank = ray.train.get_context().get_world_rank()
        logger.info(f"Worker {worker_rank}: Starting batch iteration")

        try:
            last_batch_time = time.time()
            for batch_idx, batch in enumerate(dataloader):
                try:
                    # Monitor batch processing delays
                    current_time = time.time()
                    time_since_last_batch = current_time - last_batch_time
                    if time_since_last_batch > 10:
                        logger.warning(
                            f"Worker {worker_rank}: Long delay ({time_since_last_batch:.2f}s) "
                            f"between batches {batch_idx-1} and {batch_idx}"
                        )

                    # Process and transfer batch to device
                    images, labels = batch
                    logger.info(
                        f"Worker {worker_rank}: Processing batch {batch_idx} (shape: {images.shape}, "
                        f"time since last: {time_since_last_batch:.2f}s)"
                    )

                    # Transfer tensors to target device
                    transfer_start = time.time()
                    dataloader_config = self.get_dataloader_config()
                    images = images.to(
                        device, non_blocking=dataloader_config.torch_non_blocking
                    )
                    labels = labels.to(
                        device, non_blocking=dataloader_config.torch_non_blocking
                    )
                    transfer_time = time.time() - transfer_start

                    # Monitor device transfer performance
                    if transfer_time > 5:
                        logger.warning(
                            f"Worker {worker_rank}: Slow device transfer ({transfer_time:.2f}s) "
                            f"for batch {batch_idx}"
                        )

                    logger.info(
                        f"Worker {worker_rank}: Completed device transfer for batch {batch_idx} in "
                        f"{transfer_time:.2f}s"
                    )

                    last_batch_time = time.time()
                    yield images, labels

                except Exception as e:
                    logger.error(
                        f"Worker {worker_rank}: Error processing batch {batch_idx}: {str(e)}",
                        exc_info=True,
                    )
                    raise

        except Exception as e:
            logger.error(
                f"Worker {worker_rank}: Error in batch iterator: {str(e)}",
                exc_info=True,
            )
            raise


class CustomArrowCollateFn(ArrowBatchCollateFn):
    """Custom collate function for converting Arrow batches to PyTorch tensors."""

    def __init__(
        self,
        dtypes: Optional[Union["torch.dtype", Dict[str, "torch.dtype"]]] = None,
        device: Optional[str] = None,
    ):
        """Initialize the collate function.

        Args:
            dtypes: Optional torch dtype(s) for the tensors
            device: Optional device to place tensors on
        """
        self.dtypes = dtypes
        self.device = device

    def __call__(self, batch: "pyarrow.Table") -> Tuple[torch.Tensor, torch.Tensor]:
        """Convert an Arrow batch to PyTorch tensors.

        Args:
            batch: PyArrow Table to convert

        Returns:
            Tuple of (image_tensor, label_tensor)
        """
        from ray.air._internal.torch_utils import (
            arrow_batch_to_tensors,
        )

        tensors = arrow_batch_to_tensors(
<<<<<<< HEAD
            batch,
            dtypes=self.dtypes,
            combine_chunks=self.device == "cpu",
            pin_memory=self.device != "cpu",
=======
            batch, dtypes=self.dtypes, combine_chunks=self.device.type == "cpu"
>>>>>>> dbaa9ea6
        )
        return tensors["image"], tensors["label"]


class ImageClassificationRayDataLoaderFactory(RayDataLoaderFactory):
    """Factory for creating Ray DataLoader for image classification tasks."""

    def __init__(self, benchmark_config: BenchmarkConfig):
        super().__init__(benchmark_config)

    def _get_collate_fn_cls(self) -> Type[ArrowBatchCollateFn]:
        return CustomArrowCollateFn


class ImageClassificationMockDataLoaderFactory(BaseDataLoaderFactory):
    """Factory for creating mock dataloaders for testing.

    Provides mock implementations of training and validation dataloaders
    that generate random image and label tensors.
    """

    def get_train_dataloader(
        self,
    ) -> Generator[Tuple[torch.Tensor, torch.Tensor], None, None]:
        """Get mock training dataloader.

        Returns:
            Generator yielding (image_tensor, label_tensor) batches
        """
        dataloader_config = self.get_dataloader_config()
        return mock_dataloader(
            num_batches=1024, batch_size=dataloader_config.train_batch_size
        )

    def get_val_dataloader(
        self,
    ) -> Generator[Tuple[torch.Tensor, torch.Tensor], None, None]:
        """Get mock validation dataloader.

        Returns:
            Generator yielding (image_tensor, label_tensor) batches
        """
        dataloader_config = self.get_dataloader_config()
        return mock_dataloader(
            num_batches=512, batch_size=dataloader_config.validation_batch_size
        )<|MERGE_RESOLUTION|>--- conflicted
+++ resolved
@@ -221,14 +221,10 @@
         )
 
         tensors = arrow_batch_to_tensors(
-<<<<<<< HEAD
             batch,
             dtypes=self.dtypes,
-            combine_chunks=self.device == "cpu",
-            pin_memory=self.device != "cpu",
-=======
-            batch, dtypes=self.dtypes, combine_chunks=self.device.type == "cpu"
->>>>>>> dbaa9ea6
+            combine_chunks=self.device.type == "cpu",
+            pin_memory=self.device.type != "cpu",
         )
         return tensors["image"], tensors["label"]
 
