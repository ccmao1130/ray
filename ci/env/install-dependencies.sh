#!/usr/bin/env bash

# Push caller's shell options (quietly)
{ SHELLOPTS_STACK="${SHELLOPTS_STACK-}|$(set +o); set -$-"; } 2> /dev/null

set -euxo pipefail

SCRIPT_DIR=$(builtin cd "$(dirname "${BASH_SOURCE:-$0}")"; pwd)
WORKSPACE_DIR="${SCRIPT_DIR}/../.."

# importing install_miniforge function
source "${SCRIPT_DIR}/install-miniforge.sh"

pkg_install_helper() {
  case "${OSTYPE}" in
    darwin*)
      brew install "$@"
      ;;
    linux*)
      sudo apt-get install -qq -o=Dpkg::Use-Pty=0 "$@" | {
        grep --line-buffered -v "^\(Preparing to unpack\|Unpacking\|Processing triggers for\) "
      }
      ;;
    *) false;;
  esac
}

install_bazel() {
  if command -v bazel; then
    if [[ -n "${BUILDKITE-}" && "${OSTYPE}" != "msys" ]]; then
      # Only reinstall Bazel if we need to upgrade to a different version.
      python="$(command -v python3 || command -v python || echo python)"
      current_version="$(bazel --version | grep -o "[0-9]\+.[0-9]\+.[0-9]\+")"
      new_version="$(cat "${WORKSPACE_DIR}/.bazelversion")"
      if [[ "$current_version" == "$new_version" ]]; then
        echo "Bazel of the same version already exists, skipping the install"
        export BAZEL_CONFIG_ONLY=1
      fi
    fi
  fi

  "${SCRIPT_DIR}"/install-bazel.sh
}

install_base() {
  if [[ -n "${BUILDKITE-}" ]]; then
    echo "Skipping install_base in Buildkite"
    return
  fi

  case "${OSTYPE}" in
    linux*)
      # Expired apt key error: https://github.com/bazelbuild/bazel/issues/11470#issuecomment-633205152
      curl -f -s -L -R https://bazel.build/bazel-release.pub.gpg | sudo apt-key add - || true
      sudo apt-get update -qq
      pkg_install_helper build-essential curl unzip libunwind-dev python3-pip python3-setuptools \
        tmux gdb
      if [[ "${LINUX_WHEELS-}" == 1 ]]; then
        pkg_install_helper docker
        if [[ -n "${TRAVIS-}" ]]; then
          sudo usermod -a -G docker travis
        fi
      fi
      if [[ -n "${PYTHON-}" ]]; then
        "${SCRIPT_DIR}/install-strace.sh" || true
      fi
      ;;
  esac
}

install_shellcheck() {
  local shellcheck_version="0.7.1"
  if [[ "${shellcheck_version}" != "$(command -v shellcheck > /dev/null && shellcheck --version | sed -n "s/version: //p")" ]]; then
    local osname=""
    case "${OSTYPE}" in
      linux*) osname="linux";;
      darwin*) osname="darwin";;
    esac
    local name="shellcheck-v${shellcheck_version}"
    if [[ "${osname}" == "linux" || "${osname}" == "darwin" ]]; then
      sudo mkdir -p /usr/local/bin || true
      curl -f -s -L "https://github.com/koalaman/shellcheck/releases/download/v${shellcheck_version}/${name}.${osname}.x86_64.tar.xz" | {
        sudo tar -C /usr/local/bin -x -v -J --strip-components=1 "${name}/shellcheck"
      }
    else
      mkdir -p /usr/local/bin
      curl -f -s -L -o "${name}.zip" "https://github.com/koalaman/shellcheck/releases/download/v${shellcheck_version}/${name}.zip"
      unzip "${name}.zip" "${name}.exe"
      mv -f "${name}.exe" "/usr/local/bin/shellcheck.exe"
    fi
    test "${shellcheck_version}" = "$(shellcheck --version | sed -n "s/version: //p")"
  fi
}

install_linters() {
  pip install -r "${WORKSPACE_DIR}"/python/requirements/lint-requirements.txt

  install_shellcheck
}

install_nvm() {
  local NVM_HOME="${HOME}/.nvm"
  if [[ "${OSTYPE}" == msys ]]; then
    local ver="1.1.7"
    if [[ ! -f "${NVM_HOME}/nvm.sh" ]]; then
      mkdir -p -- "${NVM_HOME}"
      export NVM_SYMLINK="${PROGRAMFILES}\nodejs"
      (
        cd "${NVM_HOME}"
        local target="./nvm-${ver}.zip"
        curl -f -s -L -o "${target}" \
          "https://github.com/coreybutler/nvm-windows/releases/download/${ver}/nvm-noinstall.zip"
        unzip -q -- "${target}"
        rm -f -- "${target}"
        printf "%s\r\n" "root: $(cygpath -w -- "${NVM_HOME}")" "path: ${NVM_SYMLINK}" > settings.txt
      )
      printf "%s\n" \
        "export NVM_HOME=\"$(cygpath -w -- "${NVM_HOME}")\"" \
        "nvm() { \"\${NVM_HOME}/nvm.exe\" \"\$@\"; }" \
        > "${NVM_HOME}/nvm.sh"
    fi
  elif [[ -n "${BUILDKITE-}" ]]; then
    echo "Skipping nvm on Buildkite because we will use apt-get."
  else
    test -f "${NVM_HOME}/nvm.sh"  # double-check NVM is already available on other platforms
  fi
}

install_upgrade_pip() {
  local python=python
  if command -v python3 > /dev/null; then
    python=python3
  fi

  if "${python}" -m pip --version || "${python}" -m ensurepip; then  # Configure pip if present
    "${python}" -m pip install --upgrade pip

    # If we're in a CI environment, do some configuration
    if [[ "${CI-}" == "true" ]]; then
      "${python}" -W ignore -m pip config -q --user set global.disable-pip-version-check True
      "${python}" -W ignore -m pip config -q --user set global.progress_bar off
    fi

    "${python}" -m ensurepip
  fi
}

install_node() {
  if [[ "${OSTYPE}" == "msys" ]]; then
    { echo "WARNING: Skipping running Node.js due to incompatibilities with Windows"; } 2> /dev/null
    return
  fi

  if [[ -n "${BUILDKITE-}" ]] ; then
    if [[ "${OSTYPE}" = darwin* ]]; then
      if [[ "$(uname -m)" == "arm64" ]]; then
        curl -sSL -o- https://raw.githubusercontent.com/nvm-sh/nvm/v0.39.0/install.sh | bash
      else
        curl -sSL -o- https://raw.githubusercontent.com/nvm-sh/nvm/v0.38.0/install.sh | bash
      fi
    else
      # https://github.com/nodesource/distributions/blob/master/README.md#installation-instructions
      curl -sSL https://deb.nodesource.com/setup_14.x | sudo -E bash -
      sudo apt-get install -y nodejs
      return
    fi
  fi

  # Install the latest version of Node.js in order to build the dashboard.
  (
    set +x # suppress set -x since it'll get very noisy here.
    . "${HOME}/.nvm/nvm.sh"
    NODE_VERSION="14"
    nvm install $NODE_VERSION
    nvm use --silent $NODE_VERSION
    npm config set loglevel warn  # make NPM quieter
  )
}

install_toolchains() {
  if [[ -z "${BUILDKITE-}" ]]; then
    "${SCRIPT_DIR}"/install-toolchains.sh
  fi
  if [[ "${OSTYPE}" = linux* ]]; then
    pushd "${WORKSPACE_DIR}"
      "${SCRIPT_DIR}"/install-llvm-binaries.sh
    popd
  fi
}

download_mnist() {
  if [[ -d "${HOME}/data/MNIST" ]]; then
    return
  fi
  mkdir -p "${HOME}/data"
  curl -o "${HOME}/data/mnist.zip" https://ray-ci-mnist.s3-us-west-2.amazonaws.com/mnist.zip
  unzip "${HOME}/data/mnist.zip" -d "${HOME}/data"
}

retry_pip_install() {
  local status="0"
  local errmsg=""

  # Try n times; we often encounter OpenSSL.SSL.WantReadError (or others)
  # that break the entire CI job: Simply retry installation in this case
  # after n seconds.
  for _ in {1..3}; do
    errmsg="$("$@" 2>&1)" && break
<<<<<<< HEAD
    status="$errmsg" && echo "'pip install ...' failed, will retry after n seconds!" && sleep 30
=======
    status=$errmsg && echo "'pip install ...' failed, will retry after n seconds!" && sleep 30
>>>>>>> c6d6a0ce
  done
  if [[ "$status" != "0" ]]; then
    echo "${status}" && return 1
  fi
}

install_pip_packages() {
  # Install modules needed in all jobs.
  # shellcheck disable=SC2262
  alias pip="python -m pip"

  # Array to hold all requirements files to install later
  requirements_files=()
  # Single packages to install in sync with files
  requirements_packages=()
  # Packages to install _after_ previous files have been installed
  # (e.g. to install a custom pyarrow or torch version). This
  # would otherwise conflict with pinned dependencies in our requirements
  # files.
  delayed_packages=()

  requirements_files+=("${WORKSPACE_DIR}/python/requirements/test-requirements.txt")

  if [[ "${LINT-}" == 1 ]]; then
    install_linters

    requirements_files+=("${WORKSPACE_DIR}/doc/requirements-doc.txt")
  fi

  # Additional default doc testing dependencies.
  if [[ "${DOC_TESTING-}" == 1 ]]; then
    # For Ray Core and Ray Serve DAG visualization docs test + dataset examples
    sudo apt-get install -y graphviz tesseract-ocr

    # For DAG visualization
    requirements_packages+=("pydot")
    requirements_packages+=("pytesseract==0.3.13")
    requirements_packages+=("spacy==3.7.5")
    requirements_packages+=("spacy_langdetect==0.1.2")
  fi

  # Additional RLlib test dependencies.
  if [[ "${RLLIB_TESTING-}" == 1 || "${DOC_TESTING-}" == 1 ]]; then
    requirements_files+=("${WORKSPACE_DIR}/python/requirements/ml/rllib-requirements.txt")
    requirements_files+=("${WORKSPACE_DIR}/python/requirements/ml/rllib-test-requirements.txt")
    #TODO(amogkam): Add this back to rllib-requirements.txt once mlagents no longer pins torch<1.9.0 version.
    pip install --no-dependencies mlagents==0.28.0

    # Install MuJoCo.
    sudo apt-get install -y libosmesa6-dev libgl1-mesa-glx libglfw3 patchelf
    wget https://github.com/google-deepmind/mujoco/releases/download/2.1.1/mujoco-2.1.1-linux-x86_64.tar.gz
    mkdir -p /root/.mujoco
    mv mujoco-2.1.1-linux-x86_64.tar.gz /root/.mujoco/.
    (cd /root/.mujoco && tar -xf /root/.mujoco/mujoco-2.1.1-linux-x86_64.tar.gz)
    export LD_LIBRARY_PATH=${LD_LIBRARY_PATH:-}:/root/.mujoco/mujoco-2.1.1/bin
  fi

  # Additional Train test dependencies.
  if [[ "${TRAIN_TESTING-}" == 1 || "${DOC_TESTING-}" == 1 ]]; then
    requirements_files+=("${WORKSPACE_DIR}/python/requirements/ml/train-requirements.txt")
    requirements_files+=("${WORKSPACE_DIR}/python/requirements/ml/train-test-requirements.txt")
  fi

  # Additional Tune/Doc test dependencies.
  if [[ "${TUNE_TESTING-}" == 1 || "${DOC_TESTING-}" == 1 ]]; then
    requirements_files+=("${WORKSPACE_DIR}/python/requirements/ml/tune-requirements.txt")
    requirements_files+=("${WORKSPACE_DIR}/python/requirements/ml/tune-test-requirements.txt")
  fi

  # Additional dependency for Ludwig.
  # This cannot be included in requirements files as it has conflicting
  # dependencies with Modin.
  if [[ "${INSTALL_LUDWIG-}" == 1 ]]; then
    # TODO: eventually pin this to master.
    requirements_packages+=("ludwig[test]>=0.4")
    requirements_packages+=("jsonschema>=4")
  fi

  # Additional dependency for time series libraries.
  # This cannot be included in tune-requirements.txt as it has conflicting
  # dependencies.
  if [[ "${INSTALL_TIMESERIES_LIBS-}" == 1 ]]; then
    requirements_packages+=("statsforecast==1.5.0")
    requirements_packages+=("prophet==1.1.1")
    requirements_packages+=("holidays==0.24") # holidays 0.25 causes `import prophet` to fail.
  fi

  # Data processing test dependencies.
  if [[ "${DATA_PROCESSING_TESTING-}" == 1 || "${DOC_TESTING-}" == 1 ]]; then
    requirements_files+=("${WORKSPACE_DIR}/python/requirements/ml/data-requirements.txt")
  fi
  if [[ "${DATA_PROCESSING_TESTING-}" == 1 ]]; then
    requirements_files+=("${WORKSPACE_DIR}/python/requirements/ml/data-test-requirements.txt")
    if [[ -n "${ARROW_VERSION-}" ]]; then
      if [[ "${ARROW_VERSION-}" == "nightly" ]]; then
        delayed_packages+=("--extra-index-url")
        delayed_packages+=("https://pypi.fury.io/arrow-nightlies/")
        delayed_packages+=("--prefer-binary")
        delayed_packages+=("--pre")
        delayed_packages+=("pyarrow")
      else
        delayed_packages+=("pyarrow==${ARROW_VERSION}")
      fi
    fi
    if [[ -n "${ARROW_MONGO_VERSION-}" ]]; then
      delayed_packages+=("pymongoarrow==${ARROW_MONGO_VERSION}")
    fi
  fi

<<<<<<< HEAD
=======
  # TODO(ray-ci): pin the dependencies.
>>>>>>> c6d6a0ce
  CC=gcc retry_pip_install pip install -Ur "${WORKSPACE_DIR}/python/requirements.txt"

  # Install deeplearning libraries (Torch + TensorFlow)
  if [[ -n "${TORCH_VERSION-}" || "${DL-}" == "1" || "${RLLIB_TESTING-}" == 1 || "${TRAIN_TESTING-}" == 1 || "${TUNE_TESTING-}" == 1 || "${DOC_TESTING-}" == 1 ]]; then
      # If we require a custom torch version, use that
      if [[ -n "${TORCH_VERSION-}" ]]; then
        # Install right away, as some dependencies (e.g. torch-spline-conv) need
        # torch to be installed for their own install.
        pip install -U "torch==${TORCH_VERSION-1.9.0}" "torchvision==${TORCHVISION_VERSION-0.10.0}"
        # We won't add dl-cpu-requirements.txt as it would otherwise overwrite our custom
        # torch. Thus we have also have to install tensorflow manually.
        TF_PACKAGE=$(grep -ohE "tensorflow==[^ ;]+" "${WORKSPACE_DIR}/python/requirements/ml/dl-cpu-requirements.txt" | head -n 1)
        TFPROB_PACKAGE=$(grep -ohE "tensorflow-probability==[^ ;]+" "${WORKSPACE_DIR}/python/requirements/ml/dl-cpu-requirements.txt" | head -n 1)

        # %%;* deletes everything after ; to get rid of e.g. python version specifiers
        pip install -U "${TF_PACKAGE%%;*}" "${TFPROB_PACKAGE%%;*}"
      else
        # Otherwise, use pinned default torch version.
        # Again, install right away, as some dependencies (e.g. torch-spline-conv) need
        # torch to be installed for their own install.
        TORCH_PACKAGE=$(grep -ohE "torch==[^ ;]+" "${WORKSPACE_DIR}/python/requirements/ml/dl-cpu-requirements.txt" | head -n 1)
        TORCHVISION_PACKAGE=$(grep -ohE "torchvision==[^ ;]+" "${WORKSPACE_DIR}/python/requirements/ml/dl-cpu-requirements.txt" | head -n 1)

        # %%;* deletes everything after ; to get rid of e.g. python version specifiers
        pip install "${TORCH_PACKAGE%%;*}" "${TORCHVISION_PACKAGE%%;*}"
        requirements_files+=("${WORKSPACE_DIR}/python/requirements/ml/dl-cpu-requirements.txt")
      fi
  fi

  # AIR core dependencies
  if [[ "${RLLIB_TESTING-}" = 1 || "${TRAIN_TESTING-}" == 1 || "${TUNE_TESTING-}" == 1 || "${DOC_TESTING-}" == 1 ]]; then
    requirements_files+=("${WORKSPACE_DIR}/python/requirements/ml/core-requirements.txt")
  fi

  # Inject our own mirror for the CIFAR10 dataset
  if [[ "${TRAIN_TESTING-}" = 1 || "${TUNE_TESTING-}" == 1 || "${DOC_TESTING-}" == 1 ]]; then
    SITE_PACKAGES=$(python -c 'from distutils.sysconfig import get_python_lib; print(get_python_lib())')

    TF_CIFAR="${SITE_PACKAGES}/tensorflow/python/keras/datasets/cifar10.py"
    TORCH_CIFAR="${SITE_PACKAGES}/torchvision/datasets/cifar.py"

    [ -f "$TF_CIFAR" ] && sed -i 's https://www.cs.toronto.edu/~kriz/cifar-10-python.tar.gz https://air-example-data.s3.us-west-2.amazonaws.com/cifar-10-python.tar.gz g' \
      "$TF_CIFAR"
    [ -f "$TORCH_CIFAR" ] &&sed -i 's https://www.cs.toronto.edu/~kriz/cifar-10-python.tar.gz https://air-example-data.s3.us-west-2.amazonaws.com/cifar-10-python.tar.gz g' \
      "$TORCH_CIFAR"
  fi

  # Generate the pip command with collected requirements files
  pip_cmd="pip install -U -c ${WORKSPACE_DIR}/python/requirements.txt"

  if [[ -f "${WORKSPACE_DIR}/python/requirements_compiled.txt" && "${OSTYPE}" != "msys" ]]; then
    # On Windows, some pinned dependencies are not built for win, so we
    # skip this until we have a good wy to resolve cross-platform dependencies.
    pip_cmd+=" -c ${WORKSPACE_DIR}/python/requirements_compiled.txt"
  fi

  for file in "${requirements_files[@]}"; do
     pip_cmd+=" -r ${file}"
  done

  # Expand single requirements
  if [[ "${#requirements_packages[@]}" -gt 0 ]]; then
    pip_cmd+=" ${requirements_packages[*]}"
  fi

  # Install
  eval "${pip_cmd}"

  # Install delayed packages
  if [[ "${#delayed_packages[@]}" -gt 0 ]]; then
    pip install -U -c "${WORKSPACE_DIR}/python/requirements.txt" "${delayed_packages[@]}"
  fi

  # Additional Tune dependency for Horovod.
  # This must be run last (i.e., torch cannot be re-installed after this)
  if [[ "${INSTALL_HOROVOD-}" == 1 ]]; then
    "${SCRIPT_DIR}"/install-horovod.sh
  fi

  if [[ "${TUNE_TESTING-}" == 1 || "${DOC_TESTING-}" == 1 ]]; then
    download_mnist
  fi

  if [[ "${DOC_TESTING-}" == 1 ]]; then
    # Todo: This downgrades spacy and related dependencies because
    # `en_core_web_sm` is only compatible with spacy < 3.6.
    # We should move to a model that does not depend on a stale version.
    python -m spacy download en_core_web_sm
  fi
}

install_thirdparty_packages() {
  if [[ "${OSTYPE}" = darwin* ]]; then
    # Currently do not work on macOS
    return
  fi
  mkdir -p "${WORKSPACE_DIR}/python/ray/thirdparty_files"
  RAY_THIRDPARTY_FILES="$(realpath "${WORKSPACE_DIR}/python/ray/thirdparty_files")"
  CC=gcc python -m pip install psutil==5.9.6 colorama==0.4.6 --target="${RAY_THIRDPARTY_FILES}"
}

install_dependencies() {
  install_bazel

  # Only install on buildkite if requested
  if [[ -z "${BUILDKITE-}" || "${BUILD-}" == "1" ]]; then
    install_base
    install_toolchains
  fi

  if [[ -n "${PYTHON-}" || "${LINT-}" == 1 || "${MINIMAL_INSTALL-}" == "1" ]]; then
    install_miniforge
  fi

  install_upgrade_pip

  # Only install on buildkite if requested
  if [[ -z "${BUILDKITE-}" || "${BUILD-}" == "1" ]]; then
    install_nvm
    if [[ -n "${PYTHON-}" || -n "${LINT-}" || "${MAC_WHEELS-}" == 1 ]]; then
      install_node
    fi
  fi

  # install hdfs if needed.
  if [[ "${INSTALL_HDFS-}" == 1 ]]; then
    "${SCRIPT_DIR}"/install-hdfs.sh
  fi

  if [[ "${MINIMAL_INSTALL:-}" != "1" && "${SKIP_PYTHON_PACKAGES:-}" != "1" ]]; then
    install_pip_packages
  fi

  install_thirdparty_packages
}

install_dependencies

# Pop caller's shell options (quietly)
{ set -vx; eval "${SHELLOPTS_STACK##*|}"; SHELLOPTS_STACK="${SHELLOPTS_STACK%|*}"; } 2> /dev/null<|MERGE_RESOLUTION|>--- conflicted
+++ resolved
@@ -206,11 +206,7 @@
   # after n seconds.
   for _ in {1..3}; do
     errmsg="$("$@" 2>&1)" && break
-<<<<<<< HEAD
     status="$errmsg" && echo "'pip install ...' failed, will retry after n seconds!" && sleep 30
-=======
-    status=$errmsg && echo "'pip install ...' failed, will retry after n seconds!" && sleep 30
->>>>>>> c6d6a0ce
   done
   if [[ "$status" != "0" ]]; then
     echo "${status}" && return 1
@@ -320,10 +316,7 @@
     fi
   fi
 
-<<<<<<< HEAD
-=======
   # TODO(ray-ci): pin the dependencies.
->>>>>>> c6d6a0ce
   CC=gcc retry_pip_install pip install -Ur "${WORKSPACE_DIR}/python/requirements.txt"
 
   # Install deeplearning libraries (Torch + TensorFlow)
