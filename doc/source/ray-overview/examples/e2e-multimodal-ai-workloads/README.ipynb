{
 "cells": [
  {
   "cell_type": "markdown",
   "metadata": {},
   "source": [
<<<<<<< HEAD
    "# Multimodal AI Workloads\n",
=======
    "# Image semantic search and classification\n"
   ]
  },
  {
   "cell_type": "markdown",
   "metadata": {},
   "source": [
    "\n",
    "```{toctree}\n",
    ":hidden:\n",
    "\n",
    "notebooks/01-Batch-Inference\n",
    "notebooks/02-Distributed-Training\n",
    "notebooks/03-Online-Serving\n",
    "```"
   ]
  },
  {
   "cell_type": "markdown",
   "metadata": {},
   "source": [
>>>>>>> 6e5fb00d
    "\n",
    "<div align=\"left\">\n",
    "<a target=\"_blank\" href=\"https://console.anyscale.com/\"><img src=\"https://img.shields.io/badge/🚀 Run_on-Anyscale-9hf\"></a>&nbsp;\n",
    "<a href=\"https://github.com/anyscale/multimodal-ai\" role=\"button\"><img src=\"https://img.shields.io/static/v1?label=&amp;message=View%20On%20GitHub&amp;color=586069&amp;logo=github&amp;labelColor=2f363d\"></a>&nbsp;\n",
    "</div>\n",
    "\n",
    "💻 Run this entire tutorial on [Anyscale](https://www.anyscale.com/) for free:\n",
    "**https://console.anyscale.com/template-preview/image-search-and-classification**\n",
    "\n",
    "This tutorial focuses on the fundamental challenges of multimodal AI workloads at scale:\n",
    "\n",
    "- **🔋 Compute**: managing heterogeneous clusters, reducing idle time, and handling complex dependencies\n",
    "- **📈 Scale**: integrating with the Python ecosystem, improving observability, and enabling effective debugging\n",
    "- **🛡️ Reliability**: ensuring fault tolerance, leveraging checkpointing, and supporting job resumability\n",
    "- **🚀 Production**: ridging dev-to-prod gaps, enabling fast iteration, maintaining zero downtime, and meeting SLAs\n",
    "\n",
    "This tutorial covers how Ray addresses each of these challenges and shows the solutions hands-on by implementing scalable batch inference, distributed training, and online serving workloads.\n",
    "\n",
    "- [**`01-Batch-Inference.ipynb`**](https://github.com/anyscale/multimodal-ai/tree/main/notebooks/01-Batch-Inference.ipynb): ingest and preprocess data at scale using [Ray Data](https://docs.ray.io/en/latest/data/data.html) to generate embeddings for an image dataset of different dog breeds and store them.\n",
    "- [**`02-Distributed-Training.ipynb`**](https://github.com/anyscale/multimodal-ai/tree/main/notebooks/02-Distributed-Training.ipynb): preprocess data to train an image classifier using [Ray Train](https://docs.ray.io/en/latest/train/train.html) and save model artifacts to a model registry (MLOps).\n",
    "- [**`03-Online-Serving.ipynb`**](https://github.com/anyscale/multimodal-ai/tree/main/notebooks/03-Online-Serving.ipynb): deploy an online service using [Ray Serve](https://docs.ray.io/en/latest/serve/index.html), that uses the trained model to generate predictions.\n",
    "- Create production batch [**Jobs**](https://docs.anyscale.com/platform/jobs/) for offline workloads like embedding generation, model training, etc., and production online [**Services**](https://docs.anyscale.com/platform/services/) that can scale.\n",
    "\n",
    "<img src=\"https://raw.githubusercontent.com/anyscale/multimodal-ai/refs/heads/main/images/overview.png\" width=1000>\n",
    "\n",
    "## Development\n",
    "\n",
    "The application is developed on [Anyscale Workspaces](https://docs.anyscale.com/platform/workspaces/), which enables development without worrying about infrastructure—just like working on a laptop. Workspaces come with:\n",
    "- **Development tools**: Spin up a remote session from your local IDE (Cursor, VS Code, etc.) and start coding, using the same tools you love but with the power of Anyscale's compute.\n",
    "- **Dependencies**: Install dependencies using familiar tools like pip or uv. Anyscale propagates all dependencies to the cluster's worker nodes.\n",
    "- **Compute**: Leverage any reserved instance capacity, spot instance from any compute provider of your choice by deploying Anyscale into your account. Alternatively, you can use the Anyscale cloud for a full serverless experience.\n",
    "- **Debugging**: Leverage a [distributed debugger](https://docs.anyscale.com/platform/workspaces/workspaces-debugging/#distributed-debugger) to get the same VS Code-like debugging experience.\n",
    "\n",
    "Learn more about Anyscale Workspaces in the [official documentation](https://docs.anyscale.com/platform/workspaces/).\n",
    "\n",
    "<div align=\"center\">\n",
    "  <img src=\"https://raw.githubusercontent.com/anyscale/multimodal-ai/refs/heads/main/images/compute.png\" width=600>\n",
    "</div>\n",
    "\n",
    "**Note**: Run the entire tutorial for free on [Anyscale](https://console.anyscale.com/)—all dependencies come pre-installed, and compute autoscales automatically. To run it elsewhere, install the dependencies from the [`containerfile`](https://github.com/anyscale/multimodal-ai/tree/main/containerfile) and provision the appropriate GPU resources.\n",
    "\n",
    "## Production\n",
    "Seamlessly integrate with your existing CI/CD pipelines by leveraging the Anyscale [CLI](https://docs.anyscale.com/reference/quickstart-cli) or [SDK](https://docs.anyscale.com/reference/quickstart-sdk) to deploy [highly available services](https://docs.anyscale.com/platform/services) and run [reliable batch jobs](https://docs.anyscale.com/platform/jobs). Developing in an environment nearly identical to production—a multi-node cluster—drastically accelerates the dev-to-prod transition. This tutorial also introduces proprietary RayTurbo features that optimize workloads for performance, fault tolerance, scale, and observability.\n",
    "\n",
    "## No infrastructure headaches\n",
    "Abstract away infrastructure from your ML/AI developers so they can focus on their core ML development. You can additionally better manage compute resources and costs with [enterprise governance and observability](https://www.anyscale.com/blog/enterprise-governance-observability) and [admin capabilities](https://docs.anyscale.com/administration/overview) so you can set [resource quotas](https://docs.anyscale.com/reference/resource-quotas/), set [priorities for different workloads](https://docs.anyscale.com/administration/cloud-deployment/global-resource-scheduler) and gain [observability of your utilization across your entire compute fleet](https://docs.anyscale.com/administration/resource-management/telescope-dashboard).\n",
    "Users running on a Kubernetes cloud (EKS, GKE, etc.) can still access the proprietary RayTurbo optimizations demonstrated in this tutorial by deploying the [Anyscale Kubernetes Operator](https://docs.anyscale.com/administration/cloud-deployment/kubernetes/)."
   ]
<<<<<<< HEAD
  },
  {
   "cell_type": "markdown",
   "metadata": {},
   "source": []
=======
>>>>>>> 6e5fb00d
  }
 ],
 "metadata": {
  "language_info": {
   "name": "python"
  }
 },
 "nbformat": 4,
 "nbformat_minor": 2
}<|MERGE_RESOLUTION|>--- conflicted
+++ resolved
@@ -4,10 +4,7 @@
    "cell_type": "markdown",
    "metadata": {},
    "source": [
-<<<<<<< HEAD
-    "# Multimodal AI Workloads\n",
-=======
-    "# Image semantic search and classification\n"
+    "# Multimodal AI Workloads\n"
    ]
   },
   {
@@ -28,7 +25,6 @@
    "cell_type": "markdown",
    "metadata": {},
    "source": [
->>>>>>> 6e5fb00d
     "\n",
     "<div align=\"left\">\n",
     "<a target=\"_blank\" href=\"https://console.anyscale.com/\"><img src=\"https://img.shields.io/badge/🚀 Run_on-Anyscale-9hf\"></a>&nbsp;\n",
@@ -77,14 +73,11 @@
     "Abstract away infrastructure from your ML/AI developers so they can focus on their core ML development. You can additionally better manage compute resources and costs with [enterprise governance and observability](https://www.anyscale.com/blog/enterprise-governance-observability) and [admin capabilities](https://docs.anyscale.com/administration/overview) so you can set [resource quotas](https://docs.anyscale.com/reference/resource-quotas/), set [priorities for different workloads](https://docs.anyscale.com/administration/cloud-deployment/global-resource-scheduler) and gain [observability of your utilization across your entire compute fleet](https://docs.anyscale.com/administration/resource-management/telescope-dashboard).\n",
     "Users running on a Kubernetes cloud (EKS, GKE, etc.) can still access the proprietary RayTurbo optimizations demonstrated in this tutorial by deploying the [Anyscale Kubernetes Operator](https://docs.anyscale.com/administration/cloud-deployment/kubernetes/)."
    ]
-<<<<<<< HEAD
   },
   {
    "cell_type": "markdown",
    "metadata": {},
    "source": []
-=======
->>>>>>> 6e5fb00d
   }
  ],
  "metadata": {
