--- conflicted
+++ resolved
@@ -206,13 +206,10 @@
         return len(self._refs)
 
 
-<<<<<<< HEAD
-=======
 class ObjectRefStreamEoFError(RayError):
     pass
 
 
->>>>>>> 44ef068b
 class StreamingObjectRefGenerator:
     def __init__(self, generator_ref: ObjectRef, worker: "Worker"):
         # The reference to a generator task.
@@ -224,10 +221,6 @@
         # Ray's worker class. ray._private.worker.global_worker
         self.worker = worker
         assert hasattr(worker, "core_worker")
-<<<<<<< HEAD
-=======
-        self.worker.core_worker.create_object_ref_stream(self._generator_ref)
->>>>>>> 44ef068b
 
     def __iter__(self) -> "StreamingObjectRefGenerator":
         return self
@@ -243,7 +236,6 @@
         up to N + 1 objects (if there's a system failure, the
         last object will contain a system level exception).
         """
-<<<<<<< HEAD
         return self._next_sync()
 
     def __aiter__(self):
@@ -253,11 +245,6 @@
         return await self._next_async()
 
     def _next_sync(
-=======
-        return self._next()
-
-    def _next(
->>>>>>> 44ef068b
             self,
             timeout_s: float = -1,
             sleep_interval_s: float = 0.0001,
@@ -281,11 +268,6 @@
         last object will contain a system level exception).
 
         Args:
-<<<<<<< HEAD
-            is_async: True if the generator is used inside
-                an async event loop. False otherwise.
-=======
->>>>>>> 44ef068b
             timeout_s: If the next object is not ready within
                 this timeout, it returns the nil object ref.
             sleep_interval_s: busy waiting interval.
@@ -294,18 +276,13 @@
                 available within this time, it will hard fail
                 the generator.
         """
-<<<<<<< HEAD
         obj = self._handle_next_sync()
-=======
-        obj = self._handle_next()
->>>>>>> 44ef068b
         last_time = time.time()
 
         # The generator ref will be None if the task succeeds.
         # It will contain an exception if the task fails by
         # a system error.
         while obj.is_nil():
-<<<<<<< HEAD
             error_ref = self._handle_error(
                 last_time,
                 timeout_s,
@@ -424,68 +401,6 @@
         if hasattr(self.worker, "core_worker"):
             # The stream is created when a task is first submitted via
             # CreateObjectRefStream.
-=======
-            if self._generator_task_exception:
-                # The generator task has failed already.
-                # We raise StopIteration
-                # to conform the next interface in Python.
-                raise StopIteration from None
-            else:
-                # Otherwise, we should ray.get on the generator
-                # ref to find if the task has a system failure.
-                # Return the generator ref that contains the system
-                # error as soon as possible.
-                r, _ = ray.wait([self._generator_ref], timeout=0)
-                if len(r) > 0:
-                    try:
-                        ray.get(r)
-                    except Exception as e:
-                        # If it has failed, return the generator task ref
-                        # so that the ref will raise an exception.
-                        self._generator_task_exception = e
-                        return self._generator_ref
-                    finally:
-                        if self._generator_task_completed_time is None:
-                            self._generator_task_completed_time = time.time()
-
-            # Currently, since the ordering of intermediate result report
-            # is not guaranteed, it is possible that althoug the task
-            # has succeeded, all of the object references are not reported
-            # (e.g., when there are network failures).
-            # If all the object refs are not reported to the generator
-            # within 30 seconds, we consider is as an unreconverable error.
-            if self._generator_task_completed_time:
-                if (time.time() - self._generator_task_completed_time
-                        > unexpected_network_failure_timeout_s):
-                    # It means the next wasn't reported although the task
-                    # has been terminated 30 seconds ago.
-                    self._generator_task_exception = AssertionError
-                    assert False, "Unexpected network failure occured."
-
-            if timeout_s != -1 and time.time() - last_time > timeout_s:
-                return ObjectRef.nil()
-
-            # 100us busy waiting
-            time.sleep(sleep_interval_s)
-            obj = self._handle_next()
-        return obj
-
-    def _handle_next(self) -> ObjectRef:
-        try:
-            if hasattr(self.worker, "core_worker"):
-                obj = self.worker.core_worker.try_read_next_object_ref_stream(
-                    self._generator_ref)
-                return obj
-            else:
-                raise ValueError(
-                    "Cannot access the core worker. "
-                    "Did you already shutdown Ray via ray.shutdown()?")
-        except ObjectRefStreamEoFError:
-            raise StopIteration from None
-
-    def __del__(self):
-        if hasattr(self.worker, "core_worker"):
->>>>>>> 44ef068b
             # NOTE: This can be called multiple times
             # because python doesn't guarantee __del__ is called
             # only once.
@@ -900,8 +815,7 @@
         proctitle,
         const CAddress &caller_address,
         c_vector[c_pair[CObjectID, shared_ptr[CRayObject]]] *returns,
-        c_string* application_error,
-        const CAddress &caller_address):
+        c_string* application_error):
     cdef:
         CoreWorker core_worker = worker.core_worker
 
@@ -945,13 +859,8 @@
         errors.append(failure_object)
     num_errors_stored = core_worker.store_task_outputs(
         worker, errors,
-<<<<<<< HEAD
-        returns,
-        caller_address)
-=======
         caller_address,
         returns)
->>>>>>> 44ef068b
 
     ray._private.utils.push_error_to_driver(
         worker,
@@ -975,11 +884,8 @@
         title,
         actor,
         actor_id,
-<<<<<<< HEAD
         name_of_concurrency_group_to_execute,
         return_size,
-=======
->>>>>>> 44ef068b
         c_bool *is_retryable_error,
         c_string *application_error):
     """Execute a given generator and streaming-report the
@@ -1012,28 +918,21 @@
         actor: The instance of the actor created in this worker.
             It is used to write an error message.
         actor_id: The ID of the actor. It is used to write an error message.
-<<<<<<< HEAD
         return_size: The number of static returns.
-=======
->>>>>>> 44ef068b
         is_retryable_error(out): It is set to True if the generator
             raises an exception, and the error is retryable.
         application_error(out): It is set if the generator raises an
             application error.
     """
     worker = ray._private.worker.global_worker
-<<<<<<< HEAD
     # Generator task should only have 1 return object ref,
     # which contains None or exceptions (if system error occurs).
     assert return_size == 1
 
-=======
->>>>>>> 44ef068b
     cdef:
         CoreWorker core_worker = worker.core_worker
 
     generator_index = 0
-<<<<<<< HEAD
     is_async = inspect.isasyncgen(generator)
 
     while True:
@@ -1050,15 +949,6 @@
             raise
         except StopAsyncIteration:
             break
-=======
-    assert inspect.isgenerator(generator), (
-        "execute_streaming_generator's first argument must be a generator."
-    )
-
-    while True:
-        try:
-            output = next(generator)
->>>>>>> 44ef068b
         except StopIteration:
             break
         except Exception as e:
@@ -1074,12 +964,9 @@
                 title,
                 actor,
                 actor_id,
-<<<<<<< HEAD
                 return_size,
                 generator_index,
                 is_async,
-=======
->>>>>>> 44ef068b
                 is_retryable_error,
                 application_error
             )
@@ -1097,15 +984,11 @@
                 output,
                 generator_id,
                 worker,
-<<<<<<< HEAD
                 caller_address,
                 task_id,
                 return_size,
                 generator_index,
                 is_async)
-=======
-                caller_address)
->>>>>>> 44ef068b
             # Del output here so that we can GC the memory
             # usage asap.
             del output
@@ -1138,15 +1021,11 @@
         output,
         const CObjectID &generator_id,
         worker: "Worker",
-<<<<<<< HEAD
         const CAddress &caller_address,
         TaskID task_id,
         return_size,
         generator_index,
         is_async):
-=======
-        const CAddress &caller_address):
->>>>>>> 44ef068b
     """Create a generator return object based on a given output.
 
     Args:
@@ -1156,14 +1035,11 @@
         caller_address: The address of the caller. By our protocol,
             the caller of the streaming generator task is always
             the owner, so we can also call it "owner address".
-<<<<<<< HEAD
         task_id: The task ID of the generator task.
         return_size: The number of static returns.
         generator_index: The index of a current error object.
         is_async: Whether or not the given object is created within
             an async actor.
-=======
->>>>>>> 44ef068b
 
     Returns:
         A Ray Object that contains the given output.
@@ -1172,7 +1048,6 @@
         c_vector[c_pair[CObjectID, shared_ptr[CRayObject]]] intermediate_result
         CoreWorker core_worker = worker.core_worker
 
-<<<<<<< HEAD
     return_id = core_worker.allocate_dynamic_return_id_for_generator(
         caller_address,
         task_id.native(),
@@ -1180,23 +1055,13 @@
         generator_index,
         is_async,
     )
-=======
-    return_id = (
-        CCoreWorkerProcess.GetCoreWorker().AllocateDynamicReturnId(
-            caller_address))
->>>>>>> 44ef068b
     intermediate_result.push_back(
             c_pair[CObjectID, shared_ptr[CRayObject]](
                 return_id, shared_ptr[CRayObject]()))
     core_worker.store_task_outputs(
         worker, [output],
-<<<<<<< HEAD
-        &intermediate_result,
-        caller_address,
-=======
         caller_address,
         &intermediate_result,
->>>>>>> 44ef068b
         generator_id)
 
     return intermediate_result.back()
@@ -1214,12 +1079,9 @@
         title,
         actor,
         actor_id,
-<<<<<<< HEAD
         return_size,
         generator_index,
         is_async,
-=======
->>>>>>> 44ef068b
         c_bool *is_retryable_error,
         c_string *application_error):
     """Create a generator error object.
@@ -1247,13 +1109,10 @@
         actor: The instance of the actor created in this worker.
             It is used to write an error message.
         actor_id: The ID of the actor. It is used to write an error message.
-<<<<<<< HEAD
         return_size: The number of static returns.
         generator_index: The index of a current error object.
         is_async: Whether or not the given object is created within
             an async actor.
-=======
->>>>>>> 44ef068b
         is_retryable_error(out): It is set to True if the generator
             raises an exception, and the error is retryable.
         application_error(out): It is set if the generator raises an
@@ -1266,11 +1125,8 @@
         c_vector[c_pair[CObjectID, shared_ptr[CRayObject]]] intermediate_result
         CoreWorker core_worker = worker.core_worker
 
-<<<<<<< HEAD
     # Generator only has 1 static return.
     assert return_size == 1
-=======
->>>>>>> 44ef068b
     is_retryable_error[0] = determine_if_retryable(
         e,
         serialized_retry_exception_allowlist,
@@ -1293,7 +1149,6 @@
         "Task failed with unretryable exception:"
         " {}.".format(task_id), exc_info=True)
 
-<<<<<<< HEAD
     error_id = core_worker.allocate_dynamic_return_id_for_generator(
         caller_address,
         task_id.native(),
@@ -1301,10 +1156,6 @@
         generator_index,
         is_async,
     )
-=======
-    error_id = (CCoreWorkerProcess.GetCoreWorker()
-                .AllocateDynamicReturnId(caller_address))
->>>>>>> 44ef068b
     intermediate_result.push_back(
             c_pair[CObjectID, shared_ptr[CRayObject]](
                 error_id, shared_ptr[CRayObject]()))
@@ -1315,12 +1166,8 @@
                 actor,  # actor
                 actor_id,  # actor id
                 function_name, task_type, title,
-<<<<<<< HEAD
-                &intermediate_result, application_error, caller_address)
-=======
                 caller_address,
                 &intermediate_result, application_error)
->>>>>>> 44ef068b
 
     return intermediate_result.back()
 
@@ -1375,12 +1222,8 @@
                 # generate one additional ObjectRef. This last
                 # ObjectRef will contain the error.
                 error_id = (CCoreWorkerProcess.GetCoreWorker()
-<<<<<<< HEAD
                             .AllocateDynamicReturnId(
                                 caller_address, CTaskID.Nil(), NULL_PUT_INDEX))
-=======
-                            .AllocateDynamicReturnId(caller_address))
->>>>>>> 44ef068b
                 dynamic_returns[0].push_back(
                         c_pair[CObjectID, shared_ptr[CRayObject]](
                             error_id, shared_ptr[CRayObject]()))
@@ -1393,13 +1236,8 @@
                         False,  # task_exception
                         None,  # actor
                         None,  # actor id
-<<<<<<< HEAD
-                        function_name, task_type, title,
-                        dynamic_returns, application_error, caller_address)
-=======
                         function_name, task_type, title, caller_address,
                         dynamic_returns, application_error)
->>>>>>> 44ef068b
             if num_errors_stored == 0:
                 assert is_reattempt
                 # TODO(swang): The generator task failed and we
@@ -1598,12 +1436,8 @@
                             # which is the generator task return.
                             assert returns[0].size() == 1
 
-<<<<<<< HEAD
                             if (not inspect.isgenerator(outputs)
                                     and not inspect.isasyncgen(outputs)):
-=======
-                            if not inspect.isgenerator(outputs):
->>>>>>> 44ef068b
                                 raise ValueError(
                                         "Functions with "
                                         "@ray.remote(num_returns=\"streaming\" "
@@ -1621,11 +1455,8 @@
                                     title,
                                     actor,
                                     actor_id,
-<<<<<<< HEAD
                                     name_of_concurrency_group_to_execute,
                                     returns[0].size(),
-=======
->>>>>>> 44ef068b
                                     is_retryable_error,
                                     application_error)
                             # Streaming generator output is not used, so set it to None.
@@ -1758,21 +1589,12 @@
                 # all generator tasks, both static and dynamic.
                 core_worker.store_task_outputs(
                     worker, outputs,
-<<<<<<< HEAD
-                    returns,
-                    caller_address)
-        except Exception as e:
-            num_errors_stored = store_task_errors(
-                    worker, e, task_exception, actor, actor_id, function_name,
-                    task_type, title, returns, application_error, caller_address)
-=======
                     caller_address,
                     returns)
         except Exception as e:
             num_errors_stored = store_task_errors(
                     worker, e, task_exception, actor, actor_id, function_name,
                     task_type, title, caller_address, returns, application_error)
->>>>>>> 44ef068b
             if returns[0].size() > 0 and num_errors_stored == 0:
                 logger.exception(
                         "Unhandled error: Task threw exception, but all "
@@ -3611,12 +3433,8 @@
             # enabled by default.
             while i >= returns[0].size():
                 return_id = (CCoreWorkerProcess.GetCoreWorker()
-<<<<<<< HEAD
                              .AllocateDynamicReturnId(
                                 caller_address, CTaskID.Nil(), NULL_PUT_INDEX))
-=======
-                             .AllocateDynamicReturnId(caller_address))
->>>>>>> 44ef068b
                 returns[0].push_back(
                         c_pair[CObjectID, shared_ptr[CRayObject]](
                             return_id, shared_ptr[CRayObject]()))
@@ -3914,7 +3732,6 @@
         CCoreWorkerProcess.GetCoreWorker() \
             .RecordTaskLogEnd(out_end_offset, err_end_offset)
 
-<<<<<<< HEAD
     cdef CObjectID allocate_dynamic_return_id_for_generator(
             self,
             const CAddress &owner_address,
@@ -3979,13 +3796,6 @@
                 CTaskID.Nil(),
                 NULL_PUT_INDEX
             )
-=======
-    def create_object_ref_stream(self, ObjectRef generator_id):
-        cdef:
-            CObjectID c_generator_id = generator_id.native()
-
-        CCoreWorkerProcess.GetCoreWorker().CreateObjectRefStream(c_generator_id)
->>>>>>> 44ef068b
 
     def delete_object_ref_stream(self, ObjectRef generator_id):
         cdef:
